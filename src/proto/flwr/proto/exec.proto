// Copyright 2024 Flower Labs GmbH. All Rights Reserved.
//
// Licensed under the Apache License, Version 2.0 (the "License");
// you may not use this file except in compliance with the License.
// You may obtain a copy of the License at
//
//     http://www.apache.org/licenses/LICENSE-2.0
//
// Unless required by applicable law or agreed to in writing, software
// distributed under the License is distributed on an "AS IS" BASIS,
// WITHOUT WARRANTIES OR CONDITIONS OF ANY KIND, either express or implied.
// See the License for the specific language governing permissions and
// limitations under the License.
// ==============================================================================

syntax = "proto3";

package flwr.proto;

service Exec {
  // Start run upon request
  rpc StartRun(StartRunRequest) returns (StartRunResponse) {}

  // Start log stream upon request
  rpc StreamLogs(StreamLogsRequest) returns (stream StreamLogsResponse) {}
}

message StartRunRequest {
  bytes fab_file = 1;
<<<<<<< HEAD
  bool verbose = 2;
=======
  map<string, string> override_config = 2;
>>>>>>> d1ec08b5
}
message StartRunResponse { sint64 run_id = 1; }
message StreamLogsRequest { sint64 run_id = 1; }
message StreamLogsResponse { string log_output = 1; }<|MERGE_RESOLUTION|>--- conflicted
+++ resolved
@@ -27,11 +27,8 @@
 
 message StartRunRequest {
   bytes fab_file = 1;
-<<<<<<< HEAD
   bool verbose = 2;
-=======
-  map<string, string> override_config = 2;
->>>>>>> d1ec08b5
+  map<string, string> override_config = 3;
 }
 message StartRunResponse { sint64 run_id = 1; }
 message StreamLogsRequest { sint64 run_id = 1; }
