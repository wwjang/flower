# Copyright 2024 Flower Labs GmbH. All Rights Reserved.
#
# Licensed under the Apache License, Version 2.0 (the "License");
# you may not use this file except in compliance with the License.
# You may obtain a copy of the License at
#
#     http://www.apache.org/licenses/LICENSE-2.0
#
# Unless required by applicable law or agreed to in writing, software
# distributed under the License is distributed on an "AS IS" BASIS,
# WITHOUT WARRANTIES OR CONDITIONS OF ANY KIND, either express or implied.
# See the License for the specific language governing permissions and
# limitations under the License.
# ==============================================================================
"""Flower Simulation."""

import argparse
import asyncio
import json
import logging
import sys
import threading
import traceback
from argparse import Namespace
from logging import DEBUG, ERROR, INFO, WARNING
from pathlib import Path
from time import sleep
from typing import Any, Optional

from flwr.cli.config_utils import load_and_validate
from flwr.client import ClientApp
from flwr.common import EventType, event, log
from flwr.common.config import get_fused_config_from_dir, parse_config_args
from flwr.common.constant import RUN_ID_NUM_BYTES, RunStatus
from flwr.common.logger import (
    set_logger_propagation,
    update_console_handler,
    warn_deprecated_feature,
    warn_deprecated_feature_with_example,
)
<<<<<<< HEAD
from flwr.common.typing import Run, RunStatus, UserConfig
=======
from flwr.common.typing import Run, StatusInfo, UserConfig
>>>>>>> 0646b5c7
from flwr.server.driver import Driver, InMemoryDriver
from flwr.server.run_serverapp import run as run_server_app
from flwr.server.server_app import ServerApp
from flwr.server.superlink.fleet import vce
from flwr.server.superlink.fleet.vce.backend.backend import BackendConfig
from flwr.server.superlink.state import StateFactory
from flwr.server.superlink.state.utils import generate_rand_int_from_bytes
from flwr.simulation.ray_transport.utils import (
    enable_tf_gpu_growth as enable_gpu_growth,
)


def _check_args_do_not_interfere(args: Namespace) -> bool:
    """Ensure decoupling of flags for different ways to start the simulation."""
    mode_one_args = ["app", "run_config"]
    mode_two_args = ["client_app", "server_app"]

    def _resolve_message(conflict_keys: list[str]) -> str:
        return ",".join([f"`--{key}`".replace("_", "-") for key in conflict_keys])

    # When passing `--app`, `--app-dir` is ignored
    if args.app and args.app_dir:
        log(ERROR, "Either `--app` or `--app-dir` can be set, but not both.")
        return False

    if any(getattr(args, key) for key in mode_one_args):
        if any(getattr(args, key) for key in mode_two_args):
            log(
                ERROR,
                "Passing any of {%s} alongside with any of {%s}",
                _resolve_message(mode_one_args),
                _resolve_message(mode_two_args),
            )
            return False

        if not args.app:
            log(ERROR, "You need to pass --app")
            return False

        return True

    # Ensure all args are set (required for the non-FAB mode of execution)
    if not all(getattr(args, key) for key in mode_two_args):
        log(
            ERROR,
            "Passing all of %s keys are required.",
            _resolve_message(mode_two_args),
        )
        return False

    return True


def _replace_keys(d: Any, match: str, target: str) -> Any:
    if isinstance(d, dict):
        return {
            k.replace(match, target): _replace_keys(v, match, target)
            for k, v in d.items()
        }
    if isinstance(d, list):
        return [_replace_keys(i, match, target) for i in d]
    return d


# Entry point from CLI
# pylint: disable=too-many-locals
def run_simulation_from_cli() -> None:
    """Run Simulation Engine from the CLI."""
    args = _parse_args_run_simulation().parse_args()

    event(
        EventType.CLI_FLOWER_SIMULATION_ENTER,
        event_details={"backend": args.backend, "num-supernodes": args.num_supernodes},
    )

    # Add warnings for deprecated server_app and client_app arguments
    if args.server_app:
        warn_deprecated_feature(
            "The `--server-app` argument is deprecated. "
            "Please use the `--app` argument instead."
        )

    if args.client_app:
        warn_deprecated_feature(
            "The `--client-app` argument is deprecated. "
            "Use the `--app` argument instead."
        )

    if args.enable_tf_gpu_growth:
        warn_deprecated_feature_with_example(
            "Passing `--enable-tf-gpu-growth` is deprecated.",
            example_message="Instead, set the `TF_FORCE_GPU_ALLOW_GROWTH` environmnet "
            "variable to true.",
            code_example='TF_FORCE_GPU_ALLOW_GROWTH="true" flower-simulation <...>',
        )

    # Load JSON config
    backend_config_dict = json.loads(args.backend_config)

    if backend_config_dict:
        # Backend config internally operates with `_` not with `-`
        backend_config_dict = _replace_keys(backend_config_dict, match="-", target="_")
        log(DEBUG, "backend_config_dict: %s", backend_config_dict)

    # We are supporting two modes for the CLI entrypoint:
    # 1) Running an app dir containing a `pyproject.toml`
    # 2) Running any ClientApp and SeverApp w/o pyproject.toml being present
    # For 2), some CLI args are compulsory, but they are not required for 1)
    # We first do these checks
    args_check_pass = _check_args_do_not_interfere(args)
    if not args_check_pass:
        sys.exit("Simulation Engine cannot start.")

    run_id = (
        generate_rand_int_from_bytes(RUN_ID_NUM_BYTES)
        if args.run_id is None
        else args.run_id
    )
    if args.app:
        # Mode 1
        app_path = Path(args.app)
        if not app_path.is_dir():
            log(ERROR, "--app is not a directory")
            sys.exit("Simulation Engine cannot start.")

        # Load pyproject.toml
        config, errors, warnings = load_and_validate(
            app_path / "pyproject.toml", check_module=False
        )
        if errors:
            raise ValueError(errors)

        if warnings:
            log(WARNING, warnings)

        if config is None:
            raise ValueError("Config extracted from FAB's pyproject.toml is not valid")

        # Get ClientApp and SeverApp components
        app_components = config["tool"]["flwr"]["app"]["components"]
        client_app_attr = app_components["clientapp"]
        server_app_attr = app_components["serverapp"]

        override_config = parse_config_args(
            [args.run_config] if args.run_config else args.run_config
        )
        fused_config = get_fused_config_from_dir(app_path, override_config)
        app_dir = args.app
        is_app = True

    else:
        # Mode 2
        client_app_attr = args.client_app
        server_app_attr = args.server_app
        override_config = {}
        fused_config = None
        app_dir = args.app_dir
        is_app = False

    # Create run
    run = Run(
        run_id=run_id,
        fab_id="",
        fab_version="",
        fab_hash="",
        override_config=override_config,
    )

    _run_simulation(
        server_app_attr=server_app_attr,
        client_app_attr=client_app_attr,
        num_supernodes=args.num_supernodes,
        backend_name=args.backend,
        backend_config=backend_config_dict,
        app_dir=app_dir,
        run=run,
        enable_tf_gpu_growth=args.enable_tf_gpu_growth,
        delay_start=args.delay_start,
        verbose_logging=args.verbose,
        server_app_run_config=fused_config,
        is_app=is_app,
        exit_event=EventType.CLI_FLOWER_SIMULATION_LEAVE,
    )


# Entry point from Python session (script or notebook)
# pylint: disable=too-many-arguments
def run_simulation(
    server_app: ServerApp,
    client_app: ClientApp,
    num_supernodes: int,
    backend_name: str = "ray",
    backend_config: Optional[BackendConfig] = None,
    enable_tf_gpu_growth: bool = False,
    verbose_logging: bool = False,
) -> None:
    r"""Run a Flower App using the Simulation Engine.

    Parameters
    ----------
    server_app : ServerApp
        The `ServerApp` to be executed. It will send messages to different `ClientApp`
        instances running on different (virtual) SuperNodes.

    client_app : ClientApp
        The `ClientApp` to be executed by each of the SuperNodes. It will receive
        messages sent by the `ServerApp`.

    num_supernodes : int
        Number of nodes that run a ClientApp. They can be sampled by a Driver in the
        ServerApp and receive a Message describing what the ClientApp should perform.

    backend_name : str (default: ray)
        A simulation backend that runs `ClientApp`s.

    backend_config : Optional[BackendConfig]
        'A dictionary to configure a backend. Separate dictionaries to configure
        different elements of backend. Supported top-level keys are `init_args`
        for values parsed to initialisation of backend, `client_resources`
        to define the resources for clients, and `actor` to define the actor
        parameters. Values supported in <value> are those included by
        `flwr.common.typing.ConfigsRecordValues`.

    enable_tf_gpu_growth : bool (default: False)
        A boolean to indicate whether to enable GPU growth on the main thread. This is
        desirable if you make use of a TensorFlow model on your `ServerApp` while
        having your `ClientApp` running on the same GPU. Without enabling this, you
        might encounter an out-of-memory error because TensorFlow, by default, allocates
        all GPU memory. Read more about how `tf.config.experimental.set_memory_growth()`
        works in the TensorFlow documentation: https://www.tensorflow.org/api/stable.

    verbose_logging : bool (default: False)
        When disabled, only INFO, WARNING and ERROR log messages will be shown. If
        enabled, DEBUG-level logs will be displayed.
    """
    event(
        EventType.PYTHON_API_RUN_SIMULATION_ENTER,
        event_details={"backend": backend_name, "num-supernodes": num_supernodes},
    )

    if enable_tf_gpu_growth:
        warn_deprecated_feature_with_example(
            "Passing `enable_tf_gpu_growth=True` is deprecated.",
            example_message="Instead, set the `TF_FORCE_GPU_ALLOW_GROWTH` environment "
            "variable to true.",
            code_example='import os;os.environ["TF_FORCE_GPU_ALLOW_GROWTH"]="true"'
            "\n\tflwr.simulation.run_simulationt(...)",
        )

    _run_simulation(
        num_supernodes=num_supernodes,
        client_app=client_app,
        server_app=server_app,
        backend_name=backend_name,
        backend_config=backend_config,
        enable_tf_gpu_growth=enable_tf_gpu_growth,
        verbose_logging=verbose_logging,
        exit_event=EventType.PYTHON_API_RUN_SIMULATION_LEAVE,
    )


# pylint: disable=too-many-arguments
def run_serverapp_th(
    server_app_attr: Optional[str],
    server_app: Optional[ServerApp],
    server_app_run_config: UserConfig,
    driver: Driver,
    app_dir: str,
    f_stop: threading.Event,
    has_exception: threading.Event,
    enable_tf_gpu_growth: bool,
) -> threading.Thread:
    """Run SeverApp in a thread."""

    def server_th_with_start_checks(
        tf_gpu_growth: bool,
        stop_event: threading.Event,
        exception_event: threading.Event,
        _driver: Driver,
        _server_app_dir: str,
        _server_app_run_config: UserConfig,
        _server_app_attr: Optional[str],
        _server_app: Optional[ServerApp],
    ) -> None:
        """Run SeverApp, after check if GPU memory growth has to be set.

        Upon exception, trigger stop event for Simulation Engine.
        """
        try:
            if tf_gpu_growth:
                log(INFO, "Enabling GPU growth for Tensorflow on the server thread.")
                enable_gpu_growth()

            # Run ServerApp
            run_server_app(
                driver=_driver,
                server_app_dir=_server_app_dir,
                server_app_run_config=_server_app_run_config,
                server_app_attr=_server_app_attr,
                loaded_server_app=_server_app,
            )
        except Exception as ex:  # pylint: disable=broad-exception-caught
            log(ERROR, "ServerApp thread raised an exception: %s", ex)
            log(ERROR, traceback.format_exc())
            exception_event.set()
            raise
        finally:
            log(DEBUG, "ServerApp finished running.")
            # Upon completion, trigger stop event if one was passed
            if stop_event is not None:
                stop_event.set()
                log(DEBUG, "Triggered stop event for Simulation Engine.")

    serverapp_th = threading.Thread(
        target=server_th_with_start_checks,
        args=(
            enable_tf_gpu_growth,
            f_stop,
            has_exception,
            driver,
            app_dir,
            server_app_run_config,
            server_app_attr,
            server_app,
        ),
    )
    serverapp_th.start()
    return serverapp_th


# pylint: disable=too-many-locals
def _main_loop(
    num_supernodes: int,
    backend_name: str,
    backend_config_stream: str,
    app_dir: str,
    is_app: bool,
    enable_tf_gpu_growth: bool,
    run: Run,
    exit_event: EventType,
    delay_start: int,
    flwr_dir: Optional[str] = None,
    client_app: Optional[ClientApp] = None,
    client_app_attr: Optional[str] = None,
    server_app: Optional[ServerApp] = None,
    server_app_attr: Optional[str] = None,
    server_app_run_config: Optional[UserConfig] = None,
) -> None:
    """Start ServerApp on a separate thread, then launch Simulation Engine."""
    # Initialize StateFactory
    state_factory = StateFactory(":flwr-in-memory-state:")

    f_stop = threading.Event()
    # A Threading event to indicate if an exception was raised in the ServerApp thread
    server_app_thread_has_exception = threading.Event()
    serverapp_th = None
    success = True
    try:
        # Register run
        log(DEBUG, "Pre-registering run with id %s", run.run_id)
<<<<<<< HEAD
        init_status = RunStatus("running", "", "")
=======
        init_status = StatusInfo(RunStatus.RUNNING, "", "")
>>>>>>> 0646b5c7
        state_factory.state().run_ids[run.run_id] = (run, init_status)  # type: ignore

        if server_app_run_config is None:
            server_app_run_config = {}

        # Initialize Driver
        driver = InMemoryDriver(run_id=run.run_id, state_factory=state_factory)

        # Get and run ServerApp thread
        serverapp_th = run_serverapp_th(
            server_app_attr=server_app_attr,
            server_app=server_app,
            server_app_run_config=server_app_run_config,
            driver=driver,
            app_dir=app_dir,
            f_stop=f_stop,
            has_exception=server_app_thread_has_exception,
            enable_tf_gpu_growth=enable_tf_gpu_growth,
        )

        # Buffer time so the `ServerApp` in separate thread is ready
        log(DEBUG, "Buffer time delay: %ds", delay_start)
        sleep(delay_start)
        # Start Simulation Engine
        vce.start_vce(
            num_supernodes=num_supernodes,
            client_app_attr=client_app_attr,
            client_app=client_app,
            backend_name=backend_name,
            backend_config_json_stream=backend_config_stream,
            app_dir=app_dir,
            is_app=is_app,
            state_factory=state_factory,
            f_stop=f_stop,
            run=run,
            flwr_dir=flwr_dir,
        )

    except Exception as ex:
        log(ERROR, "An exception occurred !! %s", ex)
        log(ERROR, traceback.format_exc())
        success = False
        raise RuntimeError("An error was encountered. Ending simulation.") from ex

    finally:
        # Trigger stop event
        f_stop.set()
        event(exit_event, event_details={"success": success})
        if serverapp_th:
            serverapp_th.join()
            if server_app_thread_has_exception.is_set():
                raise RuntimeError("Exception in ServerApp thread")

    log(DEBUG, "Stopping Simulation Engine now.")


# pylint: disable=too-many-arguments,too-many-locals
def _run_simulation(
    num_supernodes: int,
    exit_event: EventType,
    client_app: Optional[ClientApp] = None,
    server_app: Optional[ServerApp] = None,
    backend_name: str = "ray",
    backend_config: Optional[BackendConfig] = None,
    client_app_attr: Optional[str] = None,
    server_app_attr: Optional[str] = None,
    server_app_run_config: Optional[UserConfig] = None,
    app_dir: str = "",
    flwr_dir: Optional[str] = None,
    run: Optional[Run] = None,
    enable_tf_gpu_growth: bool = False,
    delay_start: int = 5,
    verbose_logging: bool = False,
    is_app: bool = False,
) -> None:
    """Launch the Simulation Engine."""
    if backend_config is None:
        backend_config = {}

    if "init_args" not in backend_config:
        backend_config["init_args"] = {}

    # Set default client_resources if not passed
    if "client_resources" not in backend_config:
        backend_config["client_resources"] = {"num_cpus": 2, "num_gpus": 0}

    # Initialization of backend config to enable GPU growth globally when set
    if "actor" not in backend_config:
        backend_config["actor"] = {"tensorflow": 0}

    # Set logging level
    logger = logging.getLogger("flwr")
    if verbose_logging:
        update_console_handler(level=DEBUG, timestamps=True, colored=True)
    else:
        backend_config["init_args"]["logging_level"] = backend_config["init_args"].get(
            "logging_level", WARNING
        )
        backend_config["init_args"]["log_to_driver"] = backend_config["init_args"].get(
            "log_to_driver", True
        )

    if enable_tf_gpu_growth:
        # Check that Backend config has also enabled using GPU growth
        use_tf = backend_config.get("actor", {}).get("tensorflow", False)
        if not use_tf:
            log(WARNING, "Enabling GPU growth for your backend.")
            backend_config["actor"]["tensorflow"] = True

    # Convert config to original JSON-stream format
    backend_config_stream = json.dumps(backend_config)

    # If no `Run` object is set, create one
    if run is None:
        run_id = generate_rand_int_from_bytes(RUN_ID_NUM_BYTES)
        run = Run(
            run_id=run_id, fab_id="", fab_version="", fab_hash="", override_config={}
        )

    args = (
        num_supernodes,
        backend_name,
        backend_config_stream,
        app_dir,
        is_app,
        enable_tf_gpu_growth,
        run,
        exit_event,
        delay_start,
        flwr_dir,
        client_app,
        client_app_attr,
        server_app,
        server_app_attr,
        server_app_run_config,
    )
    # Detect if there is an Asyncio event loop already running.
    # If yes, disable logger propagation. In environmnets
    # like Jupyter/Colab notebooks, it's often better to do this.
    asyncio_loop_running = False
    try:
        _ = (
            asyncio.get_running_loop()
        )  # Raises RuntimeError if no event loop is present
        log(DEBUG, "Asyncio event loop already running.")

        asyncio_loop_running = True

    except RuntimeError:
        pass

    finally:
        if asyncio_loop_running:
            # Set logger propagation to False to prevent duplicated log output in Colab.
            logger = set_logger_propagation(logger, False)

        _main_loop(*args)


def _parse_args_run_simulation() -> argparse.ArgumentParser:
    """Parse flower-simulation command line arguments."""
    parser = argparse.ArgumentParser(
        description="Start a Flower simulation",
    )
    parser.add_argument(
        "--app",
        type=str,
        default=None,
        help="Path to a directory containing a FAB-like structure with a "
        "pyproject.toml.",
    )
    parser.add_argument(
        "--server-app",
        help="(DEPRECATED: use --app instead) For example: `server:app` or "
        "`project.package.module:wrapper.app`",
    )
    parser.add_argument(
        "--client-app",
        help="(DEPRECATED: use --app instead) For example: `client:app` or "
        "`project.package.module:wrapper.app`",
    )
    parser.add_argument(
        "--num-supernodes",
        type=int,
        required=True,
        help="Number of simulated SuperNodes.",
    )
    parser.add_argument(
        "--run-config",
        default=None,
        help="Override configuration key-value pairs.",
    )
    parser.add_argument(
        "--backend",
        default="ray",
        type=str,
        help="Simulation backend that executes the ClientApp.",
    )
    parser.add_argument(
        "--backend-config",
        type=str,
        default="{}",
        help='A JSON formatted stream, e.g \'{"<keyA>":<value>, "<keyB>":<value>}\' to '
        "configure a backend. Values supported in <value> are those included by "
        "`flwr.common.typing.ConfigsRecordValues`. ",
    )
    parser.add_argument(
        "--enable-tf-gpu-growth",
        action="store_true",
        help="Enables GPU growth on the main thread. This is desirable if you make "
        "use of a TensorFlow model on your `ServerApp` while having your `ClientApp` "
        "running on the same GPU. Without enabling this, you might encounter an "
        "out-of-memory error because TensorFlow by default allocates all GPU memory."
        "Read more about how `tf.config.experimental.set_memory_growth()` works in "
        "the TensorFlow documentation: https://www.tensorflow.org/api/stable.",
    )
    parser.add_argument(
        "--delay-start",
        type=int,
        default=3,
        help="Buffer time (in seconds) to delay the start the simulation engine after "
        "the `ServerApp`, which runs in a separate thread, has been launched.",
    )
    parser.add_argument(
        "--verbose",
        action="store_true",
        help="When unset, only INFO, WARNING and ERROR log messages will be shown. "
        "If set, DEBUG-level logs will be displayed. ",
    )
    parser.add_argument(
        "--app-dir",
        default="",
        help="Add specified directory to the PYTHONPATH and load"
        "ClientApp and ServerApp from there."
        " Default: current working directory.",
    )
    parser.add_argument(
        "--flwr-dir",
        default=None,
        help="""The path containing installed Flower Apps.
    By default, this value is equal to:

        - `$FLWR_HOME/` if `$FLWR_HOME` is defined
        - `$XDG_DATA_HOME/.flwr/` if `$XDG_DATA_HOME` is defined
        - `$HOME/.flwr/` in all other cases
    """,
    )
    parser.add_argument(
        "--run-id",
        type=int,
        help="Sets the ID of the run started by the Simulation Engine.",
    )

    return parser<|MERGE_RESOLUTION|>--- conflicted
+++ resolved
@@ -38,11 +38,7 @@
     warn_deprecated_feature,
     warn_deprecated_feature_with_example,
 )
-<<<<<<< HEAD
-from flwr.common.typing import Run, RunStatus, UserConfig
-=======
 from flwr.common.typing import Run, StatusInfo, UserConfig
->>>>>>> 0646b5c7
 from flwr.server.driver import Driver, InMemoryDriver
 from flwr.server.run_serverapp import run as run_server_app
 from flwr.server.server_app import ServerApp
@@ -403,11 +399,7 @@
     try:
         # Register run
         log(DEBUG, "Pre-registering run with id %s", run.run_id)
-<<<<<<< HEAD
-        init_status = RunStatus("running", "", "")
-=======
         init_status = StatusInfo(RunStatus.RUNNING, "", "")
->>>>>>> 0646b5c7
         state_factory.state().run_ids[run.run_id] = (run, init_status)  # type: ignore
 
         if server_app_run_config is None:
