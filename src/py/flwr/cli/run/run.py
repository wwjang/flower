# Copyright 2024 Flower Labs GmbH. All Rights Reserved.
#
# Licensed under the Apache License, Version 2.0 (the "License");
# you may not use this file except in compliance with the License.
# You may obtain a copy of the License at
#
#     http://www.apache.org/licenses/LICENSE-2.0
#
# Unless required by applicable law or agreed to in writing, software
# distributed under the License is distributed on an "AS IS" BASIS,
# WITHOUT WARRANTIES OR CONDITIONS OF ANY KIND, either express or implied.
# See the License for the specific language governing permissions and
# limitations under the License.
# ==============================================================================
"""Flower command line interface `run` command."""

import subprocess
import sys
import time
from logging import DEBUG, INFO
from pathlib import Path
from typing import Any, Dict, List, Optional

import grpc
import typer
from typing_extensions import Annotated

from flwr.cli.build import build
from flwr.cli.config_utils import load_and_validate
from flwr.common.config import flatten_dict, parse_config_args
from flwr.common.grpc import GRPC_MAX_MESSAGE_LENGTH, create_channel
from flwr.common.logger import log
from flwr.common.serde import user_config_to_proto
from flwr.proto.exec_pb2 import StartRunRequest  # pylint: disable=E0611
from flwr.proto.exec_pb2_grpc import ExecStub

from ..log import stream_logs  # pylint: disable=import-error

CONN_REFRESH_PERIOD = 60  # Connection refresh period for log streaming (seconds)


# pylint: disable-next=too-many-locals
def run(
    app: Annotated[
        Path,
        typer.Argument(help="Path of the Flower App to run."),
    ] = Path("."),
    federation: Annotated[
        Optional[str],
        typer.Argument(help="Name of the federation to run the app on."),
    ] = None,
    config_overrides: Annotated[
        Optional[List[str]],
        typer.Option(
            "--run-config",
            "-c",
            help="Override configuration key-value pairs, should be of the format:\n\n"
            "`--run-config key1=value1,key2=value2 --run-config key3=value3`\n\n"
            "Note that `key1`, `key2`, and `key3` in this example need to exist "
            "inside the `pyproject.toml` in order to be properly overriden.",
        ),
    ] = None,
    follow: Annotated[
        bool,
        typer.Option(
            "--follow/--no-follow",
            "-f/-F",
            help="Use this flag to follow logstream",
        ),
    ] = True,
) -> None:
    """Run Flower App."""
    typer.secho("Loading project configuration... ", fg=typer.colors.BLUE)

    pyproject_path = app / "pyproject.toml" if app else None
    config, errors, warnings = load_and_validate(path=pyproject_path)

    if config is None:
        typer.secho(
            "Project configuration could not be loaded.\n"
            "pyproject.toml is invalid:\n"
            + "\n".join([f"- {line}" for line in errors]),
            fg=typer.colors.RED,
            bold=True,
        )
        sys.exit()

    if warnings:
        typer.secho(
            "Project configuration is missing the following "
            "recommended properties:\n" + "\n".join([f"- {line}" for line in warnings]),
            fg=typer.colors.RED,
            bold=True,
        )

    typer.secho("Success", fg=typer.colors.GREEN)

    federation = federation or config["tool"]["flwr"]["federations"].get("default")

    if federation is None:
        typer.secho(
            "❌ No federation name was provided and the project's `pyproject.toml` "
            "doesn't declare a default federation (with a SuperExec address or an "
            "`options.num-supernodes` value).",
            fg=typer.colors.RED,
            bold=True,
        )
        raise typer.Exit(code=1)

    # Validate the federation exists in the configuration
    federation_config = config["tool"]["flwr"]["federations"].get(federation)
    if federation_config is None:
        available_feds = {
            fed for fed in config["tool"]["flwr"]["federations"] if fed != "default"
        }
        typer.secho(
            f"❌ There is no `{federation}` federation declared in "
            "`pyproject.toml`.\n The following federations were found:\n\n"
            + "\n".join(available_feds),
            fg=typer.colors.RED,
            bold=True,
        )
        raise typer.Exit(code=1)

    if "address" in federation_config:
<<<<<<< HEAD
        _run_with_superexec(federation_config, app_dir, config_overrides, follow)
=======
        _run_with_superexec(app, federation_config, config_overrides)
>>>>>>> 3034810c
    else:
        _run_without_superexec(app, federation_config, config_overrides, federation)


def _run_with_superexec(
    app: Optional[Path],
    federation_config: Dict[str, Any],
    config_overrides: Optional[List[str]],
    follow: bool,
) -> None:

    def on_channel_state_change(channel_connectivity: str) -> None:
        """Log channel connectivity."""
        log(DEBUG, channel_connectivity)

    insecure_str = federation_config.get("insecure")
    if root_certificates := federation_config.get("root-certificates"):
        root_certificates_bytes = Path(root_certificates).read_bytes()
        if insecure := bool(insecure_str):
            typer.secho(
                "❌ `root_certificates` were provided but the `insecure` parameter"
                "is set to `True`.",
                fg=typer.colors.RED,
                bold=True,
            )
            raise typer.Exit(code=1)
    else:
        root_certificates_bytes = None
        if insecure_str is None:
            typer.secho(
                "❌ To disable TLS, set `insecure = true` in `pyproject.toml`.",
                fg=typer.colors.RED,
                bold=True,
            )
            raise typer.Exit(code=1)
        if not (insecure := bool(insecure_str)):
            typer.secho(
                "❌ No certificate were given yet `insecure` is set to `False`.",
                fg=typer.colors.RED,
                bold=True,
            )
            raise typer.Exit(code=1)

    channel = create_channel(
        server_address=federation_config["address"],
        insecure=insecure,
        root_certificates=root_certificates_bytes,
        max_message_length=GRPC_MAX_MESSAGE_LENGTH,
        interceptors=None,
    )
    channel.subscribe(on_channel_state_change)
    stub = ExecStub(channel)

    fab_path = Path(build(app))

    req = StartRunRequest(
        fab_file=fab_path.read_bytes(),
        override_config=user_config_to_proto(
            parse_config_args(config_overrides, separator=",")
        ),
        federation_config=user_config_to_proto(
            flatten_dict(federation_config.get("options"))
        ),
    )
    res = stub.StartRun(req)

    # Delete FAB file once it has been sent to the SuperExec
    fab_path.unlink()
    typer.secho(f"🎊 Successfully started run {res.run_id}", fg=typer.colors.GREEN)

    if follow:
        try:
            while True:
                log(INFO, "Starting logstream for run_id `%s`", res.run_id)
                stream_logs(res.run_id, channel, CONN_REFRESH_PERIOD)
                time.sleep(2)
                log(INFO, "Reconnecting to logstream")
        except KeyboardInterrupt:
            log(INFO, "Exiting logstream")
        except grpc.RpcError as e:
            # pylint: disable=E1101
            if e.code() == grpc.StatusCode.CANCELLED:
                pass
        finally:
            channel.close()


def _run_without_superexec(
    app: Optional[Path],
    federation_config: Dict[str, Any],
    config_overrides: Optional[List[str]],
    federation: str,
) -> None:
    try:
        num_supernodes = federation_config["options"]["num-supernodes"]
    except KeyError as err:
        typer.secho(
            "❌ The project's `pyproject.toml` needs to declare the number of"
            " SuperNodes in the simulation. To simulate 10 SuperNodes,"
            " use the following notation:\n\n"
            f"[tool.flwr.federations.{federation}]\n"
            "options.num-supernodes = 10\n",
            fg=typer.colors.RED,
            bold=True,
        )
        raise typer.Exit(code=1) from err

    command = [
        "flower-simulation",
        "--app",
        f"{app}",
        "--num-supernodes",
        f"{num_supernodes}",
    ]

    if config_overrides:
        command.extend(["--run-config", f"{','.join(config_overrides)}"])

    # Run the simulation
    subprocess.run(
        command,
        check=True,
        text=True,
    )<|MERGE_RESOLUTION|>--- conflicted
+++ resolved
@@ -123,11 +123,7 @@
         raise typer.Exit(code=1)
 
     if "address" in federation_config:
-<<<<<<< HEAD
-        _run_with_superexec(federation_config, app_dir, config_overrides, follow)
-=======
-        _run_with_superexec(app, federation_config, config_overrides)
->>>>>>> 3034810c
+        _run_with_superexec(app, federation_config, config_overrides, follow)
     else:
         _run_without_superexec(app, federation_config, config_overrides, federation)
 
