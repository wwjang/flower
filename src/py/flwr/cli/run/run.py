--- conflicted
+++ resolved
@@ -17,12 +17,8 @@
 import sys
 import time
 from enum import Enum
-<<<<<<< HEAD
-from logging import DEBUG
+from logging import DEBUG, INFO
 from pathlib import Path
-=======
-from logging import DEBUG, INFO
->>>>>>> d25e57aa
 from typing import Optional
 
 import grpc
@@ -35,10 +31,7 @@
 from flwr.common.constant import SUPEREXEC_DEFAULT_ADDRESS
 from flwr.common.grpc import GRPC_MAX_MESSAGE_LENGTH, create_channel
 from flwr.common.logger import log
-from flwr.proto.exec_pb2 import (  # pylint: disable=E0611
-    FetchLogsRequest,
-    StartRunRequest,
-)
+from flwr.proto.exec_pb2 import StartRunRequest  # pylint: disable=E0611
 from flwr.proto.exec_pb2_grpc import ExecStub
 from flwr.simulation.run_simulation import _run_simulation
 
@@ -63,7 +56,6 @@
             case_sensitive=False, help="Use this flag to use the new SuperExec API"
         ),
     ] = False,
-<<<<<<< HEAD
     superexec_address: Annotated[
         Optional[str],
         typer.Option(case_sensitive=False, help="The address of the SuperExec server"),
@@ -72,15 +64,6 @@
         Optional[Path],
         typer.Option(case_sensitive=False, help="Path of the FAB to run"),
     ] = None,
-    follow: Annotated[
-        bool,
-        typer.Option(case_sensitive=False, help="Use this flag to stream logs"),
-    ] = False,
-) -> None:
-    """Run Flower project."""
-    if use_superexec:
-        _start_superexec_run(superexec_address, app_path, follow)
-=======
     period: Annotated[
         int,
         typer.Option(
@@ -95,8 +78,7 @@
 ) -> None:
     """Run Flower project."""
     if use_superexec:
-        _start_superexec_run(period: int, follow: bool)
->>>>>>> d25e57aa
+        _start_superexec_run(superexec_address, app_path, follow, period)
         return
 
     typer.secho("Loading project configuration... ", fg=typer.colors.BLUE)
@@ -146,11 +128,11 @@
         )
 
 
-<<<<<<< HEAD
 def _start_superexec_run(
     superexec_address: Optional[str],
     app_path: Optional[Path],
     follow: bool,
+    period: int,
 ) -> None:
     if superexec_address is None:
         gloabl_config = config_utils.load(get_flwr_dir() / "config.toml")
@@ -166,9 +148,6 @@
 
     assert superexec_address is not None
 
-=======
-def _start_superexec_run(period: int, follow: bool) -> None:
->>>>>>> d25e57aa
     def on_channel_state_change(channel_connectivity: str) -> None:
         """Log channel connectivity."""
         log(DEBUG, channel_connectivity)
@@ -183,20 +162,11 @@
     channel.subscribe(on_channel_state_change)
     stub = ExecStub(channel)
 
-<<<<<<< HEAD
     fab_path = build(app_path)
 
     with open(fab_path, "rb") as f:
         start_run_req = StartRunRequest(fab_file=f.read())
-    start_run_res = stub.StartRun(start_run_req)
-
-    if follow:
-        fetch_logs_req = FetchLogsRequest(run_id=start_run_res.run_id)
-        for res in stub.FetchLogs(fetch_logs_req):
-            print(res.log_output)
-=======
-    req = StartRunRequest()
-    res = stub.StartRun(req)
+    res = stub.StartRun(start_run_req)
 
     if follow:
         try:
@@ -212,5 +182,4 @@
             if e.code() == grpc.StatusCode.CANCELLED:
                 pass
         finally:
-            channel.close()
->>>>>>> d25e57aa
+            channel.close()