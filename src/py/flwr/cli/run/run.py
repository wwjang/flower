--- conflicted
+++ resolved
@@ -23,11 +23,7 @@
 from typing_extensions import Annotated
 
 from flwr.cli.build import build
-<<<<<<< HEAD
-from flwr.common.config import get_flwr_dir
-=======
-from flwr.common.config import parse_config_args
->>>>>>> 24645345
+from flwr.common.config import get_flwr_dir, parse_config_args
 from flwr.common.constant import SUPEREXEC_DEFAULT_ADDRESS
 from flwr.common.grpc import GRPC_MAX_MESSAGE_LENGTH, create_channel
 from flwr.common.logger import log
@@ -73,7 +69,6 @@
     ] = None,
 ) -> None:
     """Run Flower project."""
-<<<<<<< HEAD
     global_config_path = get_flwr_dir(flwr_dir) / "config.toml"
 
     if global_config_path.exists():
@@ -94,7 +89,6 @@
                     bold=True,
                 )
                 raise typer.Exit(code=1)
-=======
     typer.secho("Loading project configuration... ", fg=typer.colors.BLUE)
 
     pyproject_path = directory / "pyproject.toml" if directory else None
@@ -120,41 +114,14 @@
 
     typer.secho("Success", fg=typer.colors.GREEN)
 
-    if use_superexec:
-        _start_superexec_run(
-            parse_config_args(config_overrides, separator=","), directory
-        )
-        return
+    _start_superexec_run(
+        parse_config_args(config_overrides, separator=","), directory
+    )
 
-    server_app_ref = config["flower"]["components"]["serverapp"]
-    client_app_ref = config["flower"]["components"]["clientapp"]
 
-    if engine is None:
-        engine = config["flower"]["engine"]["name"]
-
-    if engine == Engine.SIMULATION:
-        num_supernodes = config["flower"]["engine"]["simulation"]["supernode"]["num"]
-        backend_config = config["flower"]["engine"]["simulation"].get(
-            "backend_config", None
-        )
-
-        typer.secho("Starting run... ", fg=typer.colors.BLUE)
-        _run_simulation(
-            server_app_attr=server_app_ref,
-            client_app_attr=client_app_ref,
-            num_supernodes=num_supernodes,
-            backend_config=backend_config,
-        )
->>>>>>> 24645345
-    else:
-        superexec_address = SUPEREXEC_DEFAULT_ADDRESS
-
-<<<<<<< HEAD
-=======
 def _start_superexec_run(
     override_config: Dict[str, str], directory: Optional[Path]
 ) -> None:
->>>>>>> 24645345
     def on_channel_state_change(channel_connectivity: str) -> None:
         """Log channel connectivity."""
         log(DEBUG, channel_connectivity)
@@ -171,13 +138,10 @@
 
     fab_path = build(directory)
 
-<<<<<<< HEAD
-    req = StartRunRequest(fab_file=Path(fab_path).read_bytes(), verbose=verbose)
-=======
     req = StartRunRequest(
         fab_file=Path(fab_path).read_bytes(),
         override_config=override_config,
+        verbose=verbose,
     )
->>>>>>> 24645345
     res = stub.StartRun(req)
     typer.secho(f"🎊 Successfully started run {res.run_id}", fg=typer.colors.GREEN)