# Copyright 2024 Flower Labs GmbH. All Rights Reserved.
#
# Licensed under the Apache License, Version 2.0 (the "License");
# you may not use this file except in compliance with the License.
# You may obtain a copy of the License at
#
#     http://www.apache.org/licenses/LICENSE-2.0
#
# Unless required by applicable law or agreed to in writing, software
# distributed under the License is distributed on an "AS IS" BASIS,
# WITHOUT WARRANTIES OR CONDITIONS OF ANY KIND, either express or implied.
# See the License for the specific language governing permissions and
# limitations under the License.
# ==============================================================================
"""Flower command line interface `run` command."""

import hashlib
import json
import subprocess
import sys
import time
from logging import DEBUG, INFO
from pathlib import Path
from typing import Annotated, Any, Optional

import grpc
import typer

from flwr.cli.build import build
from flwr.cli.config_utils import load_and_validate
from flwr.common.config import flatten_dict, parse_config_args
from flwr.common.grpc import GRPC_MAX_MESSAGE_LENGTH, create_channel
from flwr.common.logger import log
from flwr.common.serde import fab_to_proto, user_config_to_proto
from flwr.common.typing import Fab
from flwr.proto.exec_pb2 import StartRunRequest  # pylint: disable=E0611
from flwr.proto.exec_pb2_grpc import ExecStub

from ..log import stream_logs  # pylint: disable=import-error

CONN_REFRESH_PERIOD = 60  # Connection refresh period for log streaming (seconds)


def on_channel_state_change(channel_connectivity: str) -> None:
    """Log channel connectivity."""
    log(DEBUG, channel_connectivity)


# pylint: disable-next=too-many-locals
def run(
    app: Annotated[
        Path,
        typer.Argument(help="Path of the Flower App to run."),
    ] = Path("."),
    federation: Annotated[
        Optional[str],
        typer.Argument(help="Name of the federation to run the app on."),
    ] = None,
    config_overrides: Annotated[
        Optional[list[str]],
        typer.Option(
            "--run-config",
            "-c",
            help="Override configuration key-value pairs, should be of the format:\n\n"
            '`--run-config \'key1="value1" key2="value2"\' '
            "--run-config 'key3=\"value3\"'`\n\n"
            "Note that `key1`, `key2`, and `key3` in this example need to exist "
            "inside the `pyproject.toml` in order to be properly overriden.",
        ),
    ] = None,
    follow: Annotated[
        bool,
        typer.Option(
            "--follow/--no-follow",
            "-f/-F",
            help="Use this flag to follow logstream",
        ),
    ] = True,
) -> None:
    """Run Flower App."""
    typer.secho("Loading project configuration... ", fg=typer.colors.BLUE)

    pyproject_path = app / "pyproject.toml" if app else None
    config, errors, warnings = load_and_validate(path=pyproject_path)

    if config is None:
        typer.secho(
            "Project configuration could not be loaded.\n"
            "pyproject.toml is invalid:\n"
            + "\n".join([f"- {line}" for line in errors]),
            fg=typer.colors.RED,
            bold=True,
        )
        sys.exit()

    if warnings:
        typer.secho(
            "Project configuration is missing the following "
            "recommended properties:\n" + "\n".join([f"- {line}" for line in warnings]),
            fg=typer.colors.RED,
            bold=True,
        )

    typer.secho("Success", fg=typer.colors.GREEN)

    federation = federation or config["tool"]["flwr"]["federations"].get("default")

    if federation is None:
        typer.secho(
            "❌ No federation name was provided and the project's `pyproject.toml` "
            "doesn't declare a default federation (with a SuperExec address or an "
            "`options.num-supernodes` value).",
            fg=typer.colors.RED,
            bold=True,
        )
        raise typer.Exit(code=1)

    # Validate the federation exists in the configuration
    federation_config = config["tool"]["flwr"]["federations"].get(federation)
    if federation_config is None:
        available_feds = {
            fed for fed in config["tool"]["flwr"]["federations"] if fed != "default"
        }
        typer.secho(
            f"❌ There is no `{federation}` federation declared in "
            "`pyproject.toml`.\n The following federations were found:\n\n"
            + "\n".join(available_feds),
            fg=typer.colors.RED,
            bold=True,
        )
        raise typer.Exit(code=1)

    if "address" in federation_config:
        _run_with_superexec(app, federation_config, config_overrides, follow)
    else:
        _run_without_superexec(app, federation_config, config_overrides, federation)


def _run_with_superexec(
<<<<<<< HEAD
    app: Optional[Path],
    federation_config: Dict[str, Any],
    config_overrides: Optional[List[str]],
    follow: bool,
=======
    app: Path,
    federation_config: dict[str, Any],
    config_overrides: Optional[list[str]],
>>>>>>> e49e837e
) -> None:

    insecure_str = federation_config.get("insecure")
    if root_certificates := federation_config.get("root-certificates"):
        root_certificates_bytes = (app / root_certificates).read_bytes()
        if insecure := bool(insecure_str):
            typer.secho(
                "❌ `root_certificates` were provided but the `insecure` parameter"
                "is set to `True`.",
                fg=typer.colors.RED,
                bold=True,
            )
            raise typer.Exit(code=1)
    else:
        root_certificates_bytes = None
        if insecure_str is None:
            typer.secho(
                "❌ To disable TLS, set `insecure = true` in `pyproject.toml`.",
                fg=typer.colors.RED,
                bold=True,
            )
            raise typer.Exit(code=1)
        if not (insecure := bool(insecure_str)):
            typer.secho(
                "❌ No certificate were given yet `insecure` is set to `False`.",
                fg=typer.colors.RED,
                bold=True,
            )
            raise typer.Exit(code=1)

    channel = create_channel(
        server_address=federation_config["address"],
        insecure=insecure,
        root_certificates=root_certificates_bytes,
        max_message_length=GRPC_MAX_MESSAGE_LENGTH,
        interceptors=None,
    )
    channel.subscribe(on_channel_state_change)
    stub = ExecStub(channel)

    fab_path = Path(build(app))
    content = fab_path.read_bytes()
    fab = Fab(hashlib.sha256(content).hexdigest(), content)

    req = StartRunRequest(
        fab=fab_to_proto(fab),
        override_config=user_config_to_proto(parse_config_args(config_overrides)),
        federation_config=user_config_to_proto(
            flatten_dict(federation_config.get("options"))
        ),
    )
    res = stub.StartRun(req)

    # Delete FAB file once it has been sent to the SuperExec
    fab_path.unlink()
    typer.secho(f"🎊 Successfully started run {res.run_id}", fg=typer.colors.GREEN)

    if follow:
        try:
            while True:
                log(INFO, "Starting logstream for run_id `%s`", res.run_id)
                stream_logs(res.run_id, channel, CONN_REFRESH_PERIOD)
                time.sleep(2)
                log(INFO, "Reconnecting to logstream")
        except KeyboardInterrupt:
            log(INFO, "Exiting logstream")
        except grpc.RpcError as e:
            # pylint: disable=E1101
            if e.code() == grpc.StatusCode.CANCELLED:
                pass
        finally:
            channel.close()


def _run_without_superexec(
    app: Optional[Path],
    federation_config: dict[str, Any],
    config_overrides: Optional[list[str]],
    federation: str,
) -> None:
    try:
        num_supernodes = federation_config["options"]["num-supernodes"]
        verbose: Optional[bool] = federation_config["options"].get("verbose")
        backend_cfg = federation_config["options"].get("backend", {})
    except KeyError as err:
        typer.secho(
            "❌ The project's `pyproject.toml` needs to declare the number of"
            " SuperNodes in the simulation. To simulate 10 SuperNodes,"
            " use the following notation:\n\n"
            f"[tool.flwr.federations.{federation}]\n"
            "options.num-supernodes = 10\n",
            fg=typer.colors.RED,
            bold=True,
        )
        raise typer.Exit(code=1) from err

    command = [
        "flower-simulation",
        "--app",
        f"{app}",
        "--num-supernodes",
        f"{num_supernodes}",
    ]

    if backend_cfg:
        # Stringify as JSON
        command.extend(["--backend-config", json.dumps(backend_cfg)])

    if verbose:
        command.extend(["--verbose"])

    if config_overrides:
        command.extend(["--run-config", f"{' '.join(config_overrides)}"])

    # Run the simulation
    subprocess.run(
        command,
        check=True,
        text=True,
    )<|MERGE_RESOLUTION|>--- conflicted
+++ resolved
@@ -137,16 +137,10 @@
 
 
 def _run_with_superexec(
-<<<<<<< HEAD
-    app: Optional[Path],
-    federation_config: Dict[str, Any],
-    config_overrides: Optional[List[str]],
-    follow: bool,
-=======
     app: Path,
     federation_config: dict[str, Any],
     config_overrides: Optional[list[str]],
->>>>>>> e49e837e
+    follow: bool,
 ) -> None:
 
     insecure_str = federation_config.get("insecure")
