--- conflicted
+++ resolved
@@ -16,17 +16,12 @@
 
 
 import base64
-<<<<<<< HEAD
 import csv
 import os
-from logging import WARNING
+from logging import INFO, WARNING
 from pathlib import Path
 from typing import Any, Callable, List, Optional, Sequence, Set, Tuple, Union
 from uuid import UUID
-=======
-from logging import INFO, WARNING
-from typing import Any, Callable, Optional, Sequence, Tuple, Union
->>>>>>> 2019c0e3
 
 import grpc
 from cryptography.exceptions import UnsupportedAlgorithm
