# Copyright 2023 Flower Labs GmbH. All Rights Reserved.
#
# Licensed under the Apache License, Version 2.0 (the "License");
# you may not use this file except in compliance with the License.
# You may obtain a copy of the License at
#
#     http://www.apache.org/licenses/LICENSE-2.0
#
# Unless required by applicable law or agreed to in writing, software
# distributed under the License is distributed on an "AS IS" BASIS,
# WITHOUT WARRANTIES OR CONDITIONS OF ANY KIND, either express or implied.
# See the License for the specific language governing permissions and
# limitations under the License.
# ==============================================================================
"""SQLite based implemenation of server state."""


import os
import re
import sqlite3
import time
from logging import DEBUG, ERROR
from typing import Any, Dict, List, Optional, Set, Tuple, Union, cast
from uuid import UUID, uuid4

from flwr.common import log, now
from flwr.proto.node_pb2 import Node  # pylint: disable=E0611
from flwr.proto.recordset_pb2 import RecordSet  # pylint: disable=E0611
from flwr.proto.task_pb2 import Task, TaskIns, TaskRes  # pylint: disable=E0611
from flwr.server.utils.validator import validate_task_ins_or_res

from .state import State
from .utils import make_node_unavailable_taskres

SQL_CREATE_TABLE_NODE = """
CREATE TABLE IF NOT EXISTS node(
    node_id         INTEGER UNIQUE,
    online_until    REAL,
    ping_interval   REAL
);
"""

SQL_CREATE_TABLE_CREDENTIAL = """
CREATE TABLE IF NOT EXISTS credential(
    public_key BLOB PRIMARY KEY,
    private_key BLOB
);
"""

SQL_CREATE_TABLE_PUBLIC_KEY = """
CREATE TABLE IF NOT EXISTS public_key(
    public_key BLOB UNIQUE
);
"""

<<<<<<< HEAD
SQL_CREATE_TABLE_PUBLIC_KEY_NODE_ID = """
CREATE TABLE IF NOT EXISTS public_key_node_id(
    public_key BLOB PRIMARY KEY,
    node_id INTEGER
);
"""

=======
>>>>>>> 8c158e06
SQL_CREATE_INDEX_ONLINE_UNTIL = """
CREATE INDEX IF NOT EXISTS idx_online_until ON node (online_until);
"""

SQL_CREATE_TABLE_RUN = """
CREATE TABLE IF NOT EXISTS run(
    run_id          INTEGER UNIQUE,
    fab_id          TEXT,
    fab_version     TEXT
);
"""

SQL_CREATE_TABLE_TASK_INS = """
CREATE TABLE IF NOT EXISTS task_ins(
    task_id                 TEXT UNIQUE,
    group_id                TEXT,
    run_id                  INTEGER,
    producer_anonymous      BOOLEAN,
    producer_node_id        INTEGER,
    consumer_anonymous      BOOLEAN,
    consumer_node_id        INTEGER,
    created_at              REAL,
    delivered_at            TEXT,
    pushed_at               REAL,
    ttl                     REAL,
    ancestry                TEXT,
    task_type               TEXT,
    recordset               BLOB,
    FOREIGN KEY(run_id) REFERENCES run(run_id)
);
"""

SQL_CREATE_TABLE_TASK_RES = """
CREATE TABLE IF NOT EXISTS task_res(
    task_id                 TEXT UNIQUE,
    group_id                TEXT,
    run_id                  INTEGER,
    producer_anonymous      BOOLEAN,
    producer_node_id        INTEGER,
    consumer_anonymous      BOOLEAN,
    consumer_node_id        INTEGER,
    created_at              REAL,
    delivered_at            TEXT,
    pushed_at               REAL,
    ttl                     REAL,
    ancestry                TEXT,
    task_type               TEXT,
    recordset               BLOB,
    FOREIGN KEY(run_id) REFERENCES run(run_id)
);
"""

DictOrTuple = Union[Tuple[Any, ...], Dict[str, Any]]


class SqliteState(State):  # pylint: disable=R0904
    """SQLite-based state implementation."""

    def __init__(
        self,
        database_path: str,
    ) -> None:
        """Initialize an SqliteState.

        Parameters
        ----------
        database : (path-like object)
            The path to the database file to be opened. Pass ":memory:" to open
            a connection to a database that is in RAM, instead of on disk.
        """
        self.database_path = database_path
        self.conn: Optional[sqlite3.Connection] = None

    def initialize(self, log_queries: bool = False) -> List[Tuple[str]]:
        """Create tables if they don't exist yet.

        Parameters
        ----------
        log_queries : bool
            Log each query which is executed.
        """
        self.conn = sqlite3.connect(self.database_path)
        self.conn.execute("PRAGMA foreign_keys = ON;")
        self.conn.row_factory = dict_factory
        if log_queries:
            self.conn.set_trace_callback(lambda query: log(DEBUG, query))
        cur = self.conn.cursor()

        # Create each table if not exists queries
        cur.execute(SQL_CREATE_TABLE_RUN)
        cur.execute(SQL_CREATE_TABLE_TASK_INS)
        cur.execute(SQL_CREATE_TABLE_TASK_RES)
        cur.execute(SQL_CREATE_TABLE_NODE)
        cur.execute(SQL_CREATE_TABLE_CREDENTIAL)
        cur.execute(SQL_CREATE_TABLE_PUBLIC_KEY)
<<<<<<< HEAD
        cur.execute(SQL_CREATE_TABLE_PUBLIC_KEY_NODE_ID)
=======
>>>>>>> 8c158e06
        cur.execute(SQL_CREATE_INDEX_ONLINE_UNTIL)
        res = cur.execute("SELECT name FROM sqlite_schema;")

        return res.fetchall()

    def query(
        self,
        query: str,
        data: Optional[Union[List[DictOrTuple], DictOrTuple]] = None,
    ) -> List[Dict[str, Any]]:
        """Execute a SQL query."""
        if self.conn is None:
            raise AttributeError("State is not initialized.")

        if data is None:
            data = []

        # Clean up whitespace to make the logs nicer
        query = re.sub(r"\s+", " ", query)

        try:
            with self.conn:
                if (
                    len(data) > 0
                    and isinstance(data, (tuple, list))
                    and isinstance(data[0], (tuple, dict))
                ):
                    rows = self.conn.executemany(query, data)
                else:
                    rows = self.conn.execute(query, data)

                # Extract results before committing to support
                #   INSERT/UPDATE ... RETURNING
                # style queries
                result = rows.fetchall()
        except KeyError as exc:
            log(ERROR, {"query": query, "data": data, "exception": exc})

        return result

    def store_task_ins(self, task_ins: TaskIns) -> Optional[UUID]:
        """Store one TaskIns.

        Usually, the Driver API calls this to schedule instructions.

        Stores the value of the task_ins in the state and, if successful, returns the
        task_id (UUID) of the task_ins. If, for any reason, storing the task_ins fails,
        `None` is returned.

        Constraints
        -----------
        If `task_ins.task.consumer.anonymous` is `True`, then
        `task_ins.task.consumer.node_id` MUST NOT be set (equal 0).

        If `task_ins.task.consumer.anonymous` is `False`, then
        `task_ins.task.consumer.node_id` MUST be set (not 0)
        """
        # Validate task
        errors = validate_task_ins_or_res(task_ins)
        if any(errors):
            log(ERROR, errors)
            return None

        # Create task_id
        task_id = uuid4()

        # Store TaskIns
        task_ins.task_id = str(task_id)
        data = (task_ins_to_dict(task_ins),)
        columns = ", ".join([f":{key}" for key in data[0]])
        query = f"INSERT INTO task_ins VALUES({columns});"

        # Only invalid run_id can trigger IntegrityError.
        # This may need to be changed in the future version with more integrity checks.
        try:
            self.query(query, data)
        except sqlite3.IntegrityError:
            log(ERROR, "`run` is invalid")
            return None

        return task_id

    def get_task_ins(
        self, node_id: Optional[int], limit: Optional[int]
    ) -> List[TaskIns]:
        """Get undelivered TaskIns for one node (either anonymous or with ID).

        Usually, the Fleet API calls this for Nodes planning to work on one or more
        TaskIns.

        Constraints
        -----------
        If `node_id` is not `None`, retrieve all TaskIns where

            1. the `task_ins.task.consumer.node_id` equals `node_id` AND
            2. the `task_ins.task.consumer.anonymous` equals `False` AND
            3. the `task_ins.task.delivered_at` equals `""`.

        If `node_id` is `None`, retrieve all TaskIns where the
        `task_ins.task.consumer.node_id` equals `0` and
        `task_ins.task.consumer.anonymous` is set to `True`.

        `delivered_at` MUST BE set (i.e., not `""`) otherwise the TaskIns MUST not be in
        the result.

        If `limit` is not `None`, return, at most, `limit` number of `task_ins`. If
        `limit` is set, it has to be greater than zero.
        """
        if limit is not None and limit < 1:
            raise AssertionError("`limit` must be >= 1")

        if node_id == 0:
            msg = (
                "`node_id` must be >= 1"
                "\n\n For requesting anonymous tasks use `node_id` equal `None`"
            )
            raise AssertionError(msg)

        data: Dict[str, Union[str, int]] = {}

        if node_id is None:
            # Retrieve all anonymous Tasks
            query = """
                SELECT task_id
                FROM task_ins
                WHERE consumer_anonymous == 1
                AND   consumer_node_id == 0
                AND   delivered_at = ""
            """
        else:
            # Retrieve all TaskIns for node_id
            query = """
                SELECT task_id
                FROM task_ins
                WHERE consumer_anonymous == 0
                AND   consumer_node_id == :node_id
                AND   delivered_at = ""
            """
            data["node_id"] = node_id

        if limit is not None:
            query += " LIMIT :limit"
            data["limit"] = limit

        query += ";"

        rows = self.query(query, data)

        if rows:
            # Prepare query
            task_ids = [row["task_id"] for row in rows]
            placeholders: str = ",".join([f":id_{i}" for i in range(len(task_ids))])
            query = f"""
                UPDATE task_ins
                SET delivered_at = :delivered_at
                WHERE task_id IN ({placeholders})
                RETURNING *;
            """

            # Prepare data for query
            delivered_at = now().isoformat()
            data = {"delivered_at": delivered_at}
            for index, task_id in enumerate(task_ids):
                data[f"id_{index}"] = str(task_id)

            # Run query
            rows = self.query(query, data)

        result = [dict_to_task_ins(row) for row in rows]

        return result

    def store_task_res(self, task_res: TaskRes) -> Optional[UUID]:
        """Store one TaskRes.

        Usually, the Fleet API calls this when Nodes return their results.

        Stores the TaskRes and, if successful, returns the `task_id` (UUID) of
        the `task_res`. If storing the `task_res` fails, `None` is returned.

        Constraints
        -----------
        If `task_res.task.consumer.anonymous` is `True`, then
        `task_res.task.consumer.node_id` MUST NOT be set (equal 0).

        If `task_res.task.consumer.anonymous` is `False`, then
        `task_res.task.consumer.node_id` MUST be set (not 0)
        """
        # Validate task
        errors = validate_task_ins_or_res(task_res)
        if any(errors):
            log(ERROR, errors)
            return None

        # Create task_id
        task_id = uuid4()

        # Store TaskIns
        task_res.task_id = str(task_id)
        data = (task_res_to_dict(task_res),)
        columns = ", ".join([f":{key}" for key in data[0]])
        query = f"INSERT INTO task_res VALUES({columns});"

        # Only invalid run_id can trigger IntegrityError.
        # This may need to be changed in the future version with more integrity checks.
        try:
            self.query(query, data)
        except sqlite3.IntegrityError:
            log(ERROR, "`run` is invalid")
            return None

        return task_id

    # pylint: disable-next=R0914
    def get_task_res(self, task_ids: Set[UUID], limit: Optional[int]) -> List[TaskRes]:
        """Get TaskRes for task_ids.

        Usually, the Driver API calls this method to get results for instructions it has
        previously scheduled.

        Retrieves all TaskRes for the given `task_ids` and returns and empty list if
        none could be found.

        Constraints
        -----------
        If `limit` is not `None`, return, at most, `limit` number of TaskRes. The limit
        will only take effect if enough task_ids are in the set AND are currently
        available. If `limit` is set, it has to be greater than zero.
        """
        if limit is not None and limit < 1:
            raise AssertionError("`limit` must be >= 1")

        # Retrieve all anonymous Tasks
        if len(task_ids) == 0:
            return []

        placeholders = ",".join([f":id_{i}" for i in range(len(task_ids))])
        query = f"""
            SELECT *
            FROM task_res
            WHERE ancestry IN ({placeholders})
            AND delivered_at = ""
        """

        data: Dict[str, Union[str, float, int]] = {}

        if limit is not None:
            query += " LIMIT :limit"
            data["limit"] = limit

        query += ";"

        for index, task_id in enumerate(task_ids):
            data[f"id_{index}"] = str(task_id)

        rows = self.query(query, data)

        if rows:
            # Prepare query
            found_task_ids = [row["task_id"] for row in rows]
            placeholders = ",".join([f":id_{i}" for i in range(len(found_task_ids))])
            query = f"""
                UPDATE task_res
                SET delivered_at = :delivered_at
                WHERE task_id IN ({placeholders})
                RETURNING *;
            """

            # Prepare data for query
            delivered_at = now().isoformat()
            data = {"delivered_at": delivered_at}
            for index, task_id in enumerate(found_task_ids):
                data[f"id_{index}"] = str(task_id)

            # Run query
            rows = self.query(query, data)

        result = [dict_to_task_res(row) for row in rows]

        # 1. Query: Fetch consumer_node_id of remaining task_ids
        # Assume the ancestry field only contains one element
        data.clear()
        replied_task_ids: Set[UUID] = {UUID(str(row["ancestry"])) for row in rows}
        remaining_task_ids = task_ids - replied_task_ids
        placeholders = ",".join([f":id_{i}" for i in range(len(remaining_task_ids))])
        query = f"""
            SELECT consumer_node_id
            FROM task_ins
            WHERE task_id IN ({placeholders});
        """
        for index, task_id in enumerate(remaining_task_ids):
            data[f"id_{index}"] = str(task_id)
        node_ids = [int(row["consumer_node_id"]) for row in self.query(query, data)]

        # 2. Query: Select offline nodes
        placeholders = ",".join([f":id_{i}" for i in range(len(node_ids))])
        query = f"""
            SELECT node_id
            FROM node
            WHERE node_id IN ({placeholders})
            AND online_until < :time;
        """
        data = {f"id_{i}": str(node_id) for i, node_id in enumerate(node_ids)}
        data["time"] = time.time()
        offline_node_ids = [int(row["node_id"]) for row in self.query(query, data)]

        # 3. Query: Select TaskIns for offline nodes
        placeholders = ",".join([f":id_{i}" for i in range(len(offline_node_ids))])
        query = f"""
            SELECT *
            FROM task_ins
            WHERE consumer_node_id IN ({placeholders});
        """
        data = {f"id_{i}": str(node_id) for i, node_id in enumerate(offline_node_ids)}
        task_ins_rows = self.query(query, data)

        # Make TaskRes containing node unavailabe error
        for row in task_ins_rows:
            if limit and len(result) == limit:
                break
            task_ins = dict_to_task_ins(row)
            err_taskres = make_node_unavailable_taskres(
                ref_taskins=task_ins,
            )
            result.append(err_taskres)

        return result

    def num_task_ins(self) -> int:
        """Calculate the number of task_ins in store.

        This includes delivered but not yet deleted task_ins.
        """
        query = "SELECT count(*) AS num FROM task_ins;"
        rows = self.query(query)
        result = rows[0]
        num = cast(int, result["num"])
        return num

    def num_task_res(self) -> int:
        """Calculate the number of task_res in store.

        This includes delivered but not yet deleted task_res.
        """
        query = "SELECT count(*) AS num FROM task_res;"
        rows = self.query(query)
        result: Dict[str, int] = rows[0]
        return result["num"]

    def delete_tasks(self, task_ids: Set[UUID]) -> None:
        """Delete all delivered TaskIns/TaskRes pairs."""
        ids = list(task_ids)
        if len(ids) == 0:
            return None

        placeholders = ",".join([f":id_{index}" for index in range(len(task_ids))])
        data = {f"id_{index}": str(task_id) for index, task_id in enumerate(task_ids)}

        # 1. Query: Delete task_ins which have a delivered task_res
        query_1 = f"""
            DELETE FROM task_ins
            WHERE delivered_at != ''
            AND task_id IN (
                SELECT ancestry
                FROM task_res
                WHERE ancestry IN ({placeholders})
                AND delivered_at != ''
            );
        """

        # 2. Query: Delete delivered task_res to be run after 1. Query
        query_2 = f"""
            DELETE FROM task_res
            WHERE ancestry IN ({placeholders})
            AND delivered_at != '';
        """

        if self.conn is None:
            raise AttributeError("State not intitialized")

        with self.conn:
            self.conn.execute(query_1, data)
            self.conn.execute(query_2, data)

        return None

    def create_node(self, ping_interval: float) -> int:
        """Create, store in state, and return `node_id`."""
        # Sample a random int64 as node_id
        node_id: int = int.from_bytes(os.urandom(8), "little", signed=True)

        query = (
            "INSERT INTO node (node_id, online_until, ping_interval) VALUES (?, ?, ?)"
        )

        try:
            self.query(query, (node_id, time.time() + ping_interval, ping_interval))
        except sqlite3.IntegrityError:
            log(ERROR, "Unexpected node registration failure.")
            return 0
        return node_id

    def restore_node(self, node_id: int, ping_interval: float) -> bool:
        """Restore `node_id` and return True if succeed."""

    def delete_node(self, node_id: int) -> None:
        """Delete a client node."""
        query = "DELETE FROM node WHERE node_id = :node_id;"
        self.query(query, {"node_id": node_id})

    def get_nodes(self, run_id: int) -> Set[int]:
        """Retrieve all currently stored node IDs as a set.

        Constraints
        -----------
        If the provided `run_id` does not exist or has no matching nodes,
        an empty `Set` MUST be returned.
        """
        # Validate run ID
        query = "SELECT COUNT(*) FROM run WHERE run_id = ?;"
        if self.query(query, (run_id,))[0]["COUNT(*)"] == 0:
            return set()

        # Get nodes
        query = "SELECT node_id FROM node WHERE online_until > ?;"
        rows = self.query(query, (time.time(),))
        result: Set[int] = {row["node_id"] for row in rows}
        return result

    def create_run(self, fab_id: str, fab_version: str) -> int:
        """Create a new run for the specified `fab_id` and `fab_version`."""
        # Sample a random int64 as run_id
        run_id: int = int.from_bytes(os.urandom(8), "little", signed=True)

        # Check conflicts
        query = "SELECT COUNT(*) FROM run WHERE run_id = ?;"
        # If run_id does not exist
        if self.query(query, (run_id,))[0]["COUNT(*)"] == 0:
            query = "INSERT INTO run (run_id, fab_id, fab_version) VALUES (?, ?, ?);"
            self.query(query, (run_id, fab_id, fab_version))
            return run_id
        log(ERROR, "Unexpected run creation failure.")
        return 0

    def store_server_public_private_key(
        self, public_key: bytes, private_key: bytes
    ) -> None:
        """Store `server_public_key` and `server_private_key` in state."""
        query = (
            "INSERT OR REPLACE INTO credential (public_key, private_key) "
            "VALUES (:public_key, :private_key)"
        )
        self.query(query, {"public_key": public_key, "private_key": private_key})

    def get_server_private_key(self) -> bytes:
        """Retrieve `server_private_key` in urlsafe bytes."""
        query = "SELECT private_key FROM credential"
        rows = self.query(query)
        private_key: bytes = rows[0]["private_key"]
        return private_key

    def get_server_public_key(self) -> bytes:
        """Retrieve `server_public_key` in urlsafe bytes."""
        query = "SELECT public_key FROM credential"
        rows = self.query(query)
        public_key: bytes = rows[0]["public_key"]
        return public_key

    def store_client_public_keys(self, public_keys: Set[bytes]) -> None:
        """Store a set of `client_public_keys` in state."""
        query = "INSERT INTO public_key (public_key) VALUES (:public_key)"
        for public_key in public_keys:
            self.query(query, {"public_key": public_key})

    def store_client_public_key(self, public_key: bytes) -> None:
        """Store a `client_public_key` in state."""
        query = "INSERT INTO public_key (public_key) VALUES (:public_key)"
        self.query(query, {"public_key": public_key})

    def get_client_public_keys(self) -> Set[bytes]:
        """Retrieve all currently stored `client_public_keys` as a set."""
        query = "SELECT public_key FROM public_key"
        rows = self.query(query)
        result: Set[bytes] = {row["public_key"] for row in rows}
        return result

<<<<<<< HEAD
    def get_node_id(self, client_public_key: bytes) -> int:
        """Retrieve stored `node_id` filtered by `client_public_keys`."""

    def store_node_id_client_public_key_pair(
        self, client_public_key: bytes, node_id: int
    ) -> None:
        """Store `node_id` and `client_public_keys` as pairs."""

    def delete_node_id_client_public_key_pair(self, client_public_key: bytes) -> None:
        """Remove `node_id` and `client_public_keys` pairs."""
=======
>>>>>>> 8c158e06
    def get_run(self, run_id: int) -> Tuple[int, str, str]:
        """Retrieve information about the run with the specified `run_id`."""
        query = "SELECT * FROM run WHERE run_id = ?;"
        try:
            row = self.query(query, (run_id,))[0]
            return run_id, row["fab_id"], row["fab_version"]
        except sqlite3.IntegrityError:
            log(ERROR, "`run_id` does not exist.")
            return 0, "", ""

    def acknowledge_ping(self, node_id: int, ping_interval: float) -> bool:
        """Acknowledge a ping received from a node, serving as a heartbeat."""
        # Update `online_until` and `ping_interval` for the given `node_id`
        query = "UPDATE node SET online_until = ?, ping_interval = ? WHERE node_id = ?;"
        try:
            self.query(query, (time.time() + ping_interval, ping_interval, node_id))
            return True
        except sqlite3.IntegrityError:
            log(ERROR, "`node_id` does not exist.")
            return False


def dict_factory(
    cursor: sqlite3.Cursor,
    row: sqlite3.Row,
) -> Dict[str, Any]:
    """Turn SQLite results into dicts.

    Less efficent for retrival of large amounts of data but easier to use.
    """
    fields = [column[0] for column in cursor.description]
    return dict(zip(fields, row))


def task_ins_to_dict(task_msg: TaskIns) -> Dict[str, Any]:
    """Transform TaskIns to dict."""
    result = {
        "task_id": task_msg.task_id,
        "group_id": task_msg.group_id,
        "run_id": task_msg.run_id,
        "producer_anonymous": task_msg.task.producer.anonymous,
        "producer_node_id": task_msg.task.producer.node_id,
        "consumer_anonymous": task_msg.task.consumer.anonymous,
        "consumer_node_id": task_msg.task.consumer.node_id,
        "created_at": task_msg.task.created_at,
        "delivered_at": task_msg.task.delivered_at,
        "pushed_at": task_msg.task.pushed_at,
        "ttl": task_msg.task.ttl,
        "ancestry": ",".join(task_msg.task.ancestry),
        "task_type": task_msg.task.task_type,
        "recordset": task_msg.task.recordset.SerializeToString(),
    }
    return result


def task_res_to_dict(task_msg: TaskRes) -> Dict[str, Any]:
    """Transform TaskRes to dict."""
    result = {
        "task_id": task_msg.task_id,
        "group_id": task_msg.group_id,
        "run_id": task_msg.run_id,
        "producer_anonymous": task_msg.task.producer.anonymous,
        "producer_node_id": task_msg.task.producer.node_id,
        "consumer_anonymous": task_msg.task.consumer.anonymous,
        "consumer_node_id": task_msg.task.consumer.node_id,
        "created_at": task_msg.task.created_at,
        "delivered_at": task_msg.task.delivered_at,
        "pushed_at": task_msg.task.pushed_at,
        "ttl": task_msg.task.ttl,
        "ancestry": ",".join(task_msg.task.ancestry),
        "task_type": task_msg.task.task_type,
        "recordset": task_msg.task.recordset.SerializeToString(),
    }
    return result


def dict_to_task_ins(task_dict: Dict[str, Any]) -> TaskIns:
    """Turn task_dict into protobuf message."""
    recordset = RecordSet()
    recordset.ParseFromString(task_dict["recordset"])

    result = TaskIns(
        task_id=task_dict["task_id"],
        group_id=task_dict["group_id"],
        run_id=task_dict["run_id"],
        task=Task(
            producer=Node(
                node_id=task_dict["producer_node_id"],
                anonymous=task_dict["producer_anonymous"],
            ),
            consumer=Node(
                node_id=task_dict["consumer_node_id"],
                anonymous=task_dict["consumer_anonymous"],
            ),
            created_at=task_dict["created_at"],
            delivered_at=task_dict["delivered_at"],
            pushed_at=task_dict["pushed_at"],
            ttl=task_dict["ttl"],
            ancestry=task_dict["ancestry"].split(","),
            task_type=task_dict["task_type"],
            recordset=recordset,
        ),
    )
    return result


def dict_to_task_res(task_dict: Dict[str, Any]) -> TaskRes:
    """Turn task_dict into protobuf message."""
    recordset = RecordSet()
    recordset.ParseFromString(task_dict["recordset"])

    result = TaskRes(
        task_id=task_dict["task_id"],
        group_id=task_dict["group_id"],
        run_id=task_dict["run_id"],
        task=Task(
            producer=Node(
                node_id=task_dict["producer_node_id"],
                anonymous=task_dict["producer_anonymous"],
            ),
            consumer=Node(
                node_id=task_dict["consumer_node_id"],
                anonymous=task_dict["consumer_anonymous"],
            ),
            created_at=task_dict["created_at"],
            delivered_at=task_dict["delivered_at"],
            pushed_at=task_dict["pushed_at"],
            ttl=task_dict["ttl"],
            ancestry=task_dict["ancestry"].split(","),
            task_type=task_dict["task_type"],
            recordset=recordset,
        ),
    )
    return result<|MERGE_RESOLUTION|>--- conflicted
+++ resolved
@@ -53,7 +53,6 @@
 );
 """
 
-<<<<<<< HEAD
 SQL_CREATE_TABLE_PUBLIC_KEY_NODE_ID = """
 CREATE TABLE IF NOT EXISTS public_key_node_id(
     public_key BLOB PRIMARY KEY,
@@ -61,8 +60,6 @@
 );
 """
 
-=======
->>>>>>> 8c158e06
 SQL_CREATE_INDEX_ONLINE_UNTIL = """
 CREATE INDEX IF NOT EXISTS idx_online_until ON node (online_until);
 """
@@ -158,10 +155,7 @@
         cur.execute(SQL_CREATE_TABLE_NODE)
         cur.execute(SQL_CREATE_TABLE_CREDENTIAL)
         cur.execute(SQL_CREATE_TABLE_PUBLIC_KEY)
-<<<<<<< HEAD
         cur.execute(SQL_CREATE_TABLE_PUBLIC_KEY_NODE_ID)
-=======
->>>>>>> 8c158e06
         cur.execute(SQL_CREATE_INDEX_ONLINE_UNTIL)
         res = cur.execute("SELECT name FROM sqlite_schema;")
 
@@ -648,7 +642,6 @@
         result: Set[bytes] = {row["public_key"] for row in rows}
         return result
 
-<<<<<<< HEAD
     def get_node_id(self, client_public_key: bytes) -> int:
         """Retrieve stored `node_id` filtered by `client_public_keys`."""
 
@@ -659,8 +652,7 @@
 
     def delete_node_id_client_public_key_pair(self, client_public_key: bytes) -> None:
         """Remove `node_id` and `client_public_keys` pairs."""
-=======
->>>>>>> 8c158e06
+        
     def get_run(self, run_id: int) -> Tuple[int, str, str]:
         """Retrieve information about the run with the specified `run_id`."""
         query = "SELECT * FROM run WHERE run_id = ?;"
