--- conflicted
+++ resolved
@@ -36,13 +36,10 @@
         self.run_ids: Set[int] = set()
         self.task_ins_store: Dict[UUID, TaskIns] = {}
         self.task_res_store: Dict[UUID, TaskRes] = {}
-<<<<<<< HEAD
         self.client_public_keys: Set[bytes] = set()
         self.server_public_key: bytes = b""
         self.server_private_key: bytes = b""
-=======
         self.lock = threading.Lock()
->>>>>>> 2e7c5c93
 
     def store_task_ins(self, task_ins: TaskIns) -> Optional[UUID]:
         """Store one TaskIns."""
