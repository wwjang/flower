# Copyright 2024 Flower Labs GmbH. All Rights Reserved.
#
# Licensed under the Apache License, Version 2.0 (the "License");
# you may not use this file except in compliance with the License.
# You may obtain a copy of the License at
#
#     http://www.apache.org/licenses/LICENSE-2.0
#
# Unless required by applicable law or agreed to in writing, software
# distributed under the License is distributed on an "AS IS" BASIS,
# WITHOUT WARRANTIES OR CONDITIONS OF ANY KIND, either express or implied.
# See the License for the specific language governing permissions and
# limitations under the License.
# ==============================================================================
"""Tests all state implemenations have to conform to."""
# pylint: disable=invalid-name, disable=R0904

import tempfile
import time
import unittest
from abc import abstractmethod
from datetime import datetime, timezone
from unittest.mock import patch

from flwr.common import DEFAULT_TTL
from flwr.common.constant import ErrorCode
from flwr.common.secure_aggregation.crypto.symmetric_encryption import (
    generate_key_pairs,
    private_key_to_bytes,
    public_key_to_bytes,
)
from flwr.proto.node_pb2 import Node  # pylint: disable=E0611
from flwr.proto.recordset_pb2 import RecordSet  # pylint: disable=E0611
from flwr.proto.task_pb2 import Task, TaskIns, TaskRes  # pylint: disable=E0611
from flwr.server.superlink.state import InMemoryState, SqliteState, State


class StateTest(unittest.TestCase):
    """Test all state implementations."""

    # This is to True in each child class
    __test__ = False

    @abstractmethod
    def state_factory(self) -> State:
        """Provide state implementation to test."""
        raise NotImplementedError()

    def test_create_and_get_run(self) -> None:
        """Test if create_run and get_run work correctly."""
        # Prepare
        state: State = self.state_factory()
        run_id = state.create_run(None, None, "9f86d08", {"test_key": "test_value"})

        # Execute
        run = state.get_run(run_id)

        # Assert
        assert run is not None
        assert run.run_id == run_id
        assert run.fab_hash == "9f86d08"
        assert run.override_config["test_key"] == "test_value"

    def test_get_task_ins_empty(self) -> None:
        """Validate that a new state has no TaskIns."""
        # Prepare
        state = self.state_factory()

        # Execute
        num_task_ins = state.num_task_ins()

        # Assert
        assert num_task_ins == 0

    def test_get_task_res_empty(self) -> None:
        """Validate that a new state has no TaskRes."""
        # Prepare
        state = self.state_factory()

        # Execute
        num_tasks_res = state.num_task_res()

        # Assert
        assert num_tasks_res == 0

    def test_store_task_ins_one(self) -> None:
        """Test store_task_ins."""
        # Prepare
        consumer_node_id = 1
        state = self.state_factory()
        run_id = state.create_run(None, None, "9f86d08", {})
        task_ins = create_task_ins(
            consumer_node_id=consumer_node_id, anonymous=False, run_id=run_id
        )

        assert task_ins.task.created_at < time.time()  # pylint: disable=no-member
        assert task_ins.task.delivered_at == ""  # pylint: disable=no-member

        # Execute
        state.store_task_ins(task_ins=task_ins)
        task_ins_list = state.get_task_ins(node_id=consumer_node_id, limit=10)

        # Assert
        assert len(task_ins_list) == 1

        actual_task_ins = task_ins_list[0]

        assert actual_task_ins.task_id == task_ins.task_id  # pylint: disable=no-member
        assert actual_task_ins.HasField("task")

        actual_task = actual_task_ins.task

        assert actual_task.delivered_at != ""

        assert actual_task.created_at < actual_task.pushed_at
        assert datetime.fromisoformat(actual_task.delivered_at) > datetime(
            2020, 1, 1, tzinfo=timezone.utc
        )
        assert actual_task.ttl > 0

    def test_store_and_delete_tasks(self) -> None:
        """Test delete_tasks."""
        # Prepare
        consumer_node_id = 1
        state = self.state_factory()
        run_id = state.create_run(None, None, "9f86d08", {})
        task_ins_0 = create_task_ins(
            consumer_node_id=consumer_node_id, anonymous=False, run_id=run_id
        )
        task_ins_1 = create_task_ins(
            consumer_node_id=consumer_node_id, anonymous=False, run_id=run_id
        )
        task_ins_2 = create_task_ins(
            consumer_node_id=consumer_node_id, anonymous=False, run_id=run_id
        )

        # Insert three TaskIns
        task_id_0 = state.store_task_ins(task_ins=task_ins_0)
        task_id_1 = state.store_task_ins(task_ins=task_ins_1)
        task_id_2 = state.store_task_ins(task_ins=task_ins_2)

        assert task_id_0
        assert task_id_1
        assert task_id_2

        # Get TaskIns to mark them delivered
        _ = state.get_task_ins(node_id=consumer_node_id, limit=None)

        # Insert one TaskRes and retrive it to mark it as delivered
        task_res_0 = create_task_res(
            producer_node_id=100,
            anonymous=False,
            ancestry=[str(task_id_0)],
            run_id=run_id,
        )

        _ = state.store_task_res(task_res=task_res_0)
        _ = state.get_task_res(task_ids={task_id_0}, limit=None)

        # Insert one TaskRes, but don't retrive it
        task_res_1: TaskRes = create_task_res(
            producer_node_id=100,
            anonymous=False,
            ancestry=[str(task_id_1)],
            run_id=run_id,
        )
        _ = state.store_task_res(task_res=task_res_1)

        # Situation now:
        # - State has three TaskIns, all of them delivered
        # - State has two TaskRes, one of the delivered, the other not

        assert state.num_task_ins() == 3
        assert state.num_task_res() == 2

        # Execute
        state.delete_tasks(task_ids={task_id_0, task_id_1, task_id_2})

        # Assert
        assert state.num_task_ins() == 2
        assert state.num_task_res() == 1

    # Init tests
    def test_init_state(self) -> None:
        """Test that state is initialized correctly."""
        # Execute
        state = self.state_factory()

        # Assert
        assert isinstance(state, State)

    # TaskIns tests
    def test_task_ins_store_anonymous_and_retrieve_anonymous(self) -> None:
        """Store one TaskIns.

        Create anonymous task and retrieve it.
        """
        # Prepare
        state: State = self.state_factory()
        run_id = state.create_run(None, None, "9f86d08", {})
        task_ins = create_task_ins(consumer_node_id=0, anonymous=True, run_id=run_id)

        # Execute
        task_ins_uuid = state.store_task_ins(task_ins)
        task_ins_list = state.get_task_ins(node_id=None, limit=None)

        # Assert
        assert len(task_ins_list) == 1
        assert task_ins_list[0].task_id == str(task_ins_uuid)

    def test_task_ins_store_anonymous_and_fail_retrieving_identitiy(self) -> None:
        """Store anonymous TaskIns and fail to retrieve it."""
        # Prepare
        state: State = self.state_factory()
        run_id = state.create_run(None, None, "9f86d08", {})
        task_ins = create_task_ins(consumer_node_id=0, anonymous=True, run_id=run_id)

        # Execute
        _ = state.store_task_ins(task_ins)
        task_ins_list = state.get_task_ins(node_id=1, limit=None)

        # Assert
        assert len(task_ins_list) == 0

    def test_task_ins_store_identity_and_fail_retrieving_anonymous(self) -> None:
        """Store identity TaskIns and fail retrieving it as anonymous."""
        # Prepare
        state: State = self.state_factory()
        run_id = state.create_run(None, None, "9f86d08", {})
        task_ins = create_task_ins(consumer_node_id=1, anonymous=False, run_id=run_id)

        # Execute
        _ = state.store_task_ins(task_ins)
        task_ins_list = state.get_task_ins(node_id=None, limit=None)

        # Assert
        assert len(task_ins_list) == 0

    def test_task_ins_store_identity_and_retrieve_identity(self) -> None:
        """Store identity TaskIns and retrieve it."""
        # Prepare
        state: State = self.state_factory()
        run_id = state.create_run(None, None, "9f86d08", {})
        task_ins = create_task_ins(consumer_node_id=1, anonymous=False, run_id=run_id)

        # Execute
        task_ins_uuid = state.store_task_ins(task_ins)
        task_ins_list = state.get_task_ins(node_id=1, limit=None)

        # Assert
        assert len(task_ins_list) == 1

        retrieved_task_ins = task_ins_list[0]
        assert retrieved_task_ins.task_id == str(task_ins_uuid)

    def test_task_ins_store_delivered_and_fail_retrieving(self) -> None:
        """Fail retrieving delivered task."""
        # Prepare
        state: State = self.state_factory()
        run_id = state.create_run(None, None, "9f86d08", {})
        task_ins = create_task_ins(consumer_node_id=1, anonymous=False, run_id=run_id)

        # Execute
        _ = state.store_task_ins(task_ins)

        # 1st get: set to delivered
        task_ins_list = state.get_task_ins(node_id=1, limit=None)

        assert len(task_ins_list) == 1

        # 2nd get: no TaskIns because it was already delivered before
        task_ins_list = state.get_task_ins(node_id=1, limit=None)

        # Assert
        assert len(task_ins_list) == 0

    def test_get_task_ins_limit_throws_for_limit_zero(self) -> None:
        """Fail call with limit=0."""
        # Prepare
        state: State = self.state_factory()

        # Execute & Assert
        with self.assertRaises(AssertionError):
            state.get_task_ins(node_id=1, limit=0)

    def test_task_ins_store_invalid_run_id_and_fail(self) -> None:
        """Store TaskIns with invalid run_id and fail."""
        # Prepare
        state: State = self.state_factory()
        task_ins = create_task_ins(consumer_node_id=0, anonymous=True, run_id=61016)

        # Execute
        task_id = state.store_task_ins(task_ins)

        # Assert
        assert task_id is None

    # TaskRes tests
    def test_task_res_store_and_retrieve_by_task_ins_id(self) -> None:
        """Store TaskRes retrieve it by task_ins_id."""
        # Prepare
        state: State = self.state_factory()
<<<<<<< HEAD
        run_id = state.create_run("mock/mock", "v1.0.0")
=======
        run_id = state.create_run(None, None, "9f86d08", {})
>>>>>>> 8684b7b1

        task_ins = create_task_ins(consumer_node_id=0, anonymous=True, run_id=run_id)
        task_ins_id = state.store_task_ins(task_ins)

        task_res = create_task_res(
            producer_node_id=0,
            anonymous=True,
            ancestry=[str(task_ins_id)],
            run_id=run_id,
        )

        # Execute
        task_res_uuid = state.store_task_res(task_res)

        if task_ins_id is not None:
            task_res_list = state.get_task_res(task_ids={task_ins_id}, limit=None)

        # Assert
        retrieved_task_res = task_res_list[0]
        assert retrieved_task_res.task_id == str(task_res_uuid)

    def test_node_ids_initial_state(self) -> None:
        """Test retrieving all node_ids and empty initial state."""
        # Prepare
        state: State = self.state_factory()
        run_id = state.create_run(None, None, "9f86d08", {})

        # Execute
        retrieved_node_ids = state.get_nodes(run_id)

        # Assert
        assert len(retrieved_node_ids) == 0

    def test_create_node_and_get_nodes(self) -> None:
        """Test creating a client node."""
        # Prepare
        state: State = self.state_factory()
        run_id = state.create_run(None, None, "9f86d08", {})
        node_ids = []

        # Execute
        for _ in range(10):
            node_ids.append(state.create_node(ping_interval=10))
        retrieved_node_ids = state.get_nodes(run_id)

        # Assert
        for i in retrieved_node_ids:
            assert i in node_ids

    def test_create_node_public_key(self) -> None:
        """Test creating a client node with public key."""
        # Prepare
        state: State = self.state_factory()
        public_key = b"mock"
        run_id = state.create_run(None, None, "9f86d08", {})

        # Execute
        node_id = state.create_node(ping_interval=10, public_key=public_key)
        retrieved_node_ids = state.get_nodes(run_id)
        retrieved_node_id = state.get_node_id(public_key)

        # Assert
        assert len(retrieved_node_ids) == 1
        assert retrieved_node_id == node_id

    def test_create_node_public_key_twice(self) -> None:
        """Test creating a client node with same public key twice."""
        # Prepare
        state: State = self.state_factory()
        public_key = b"mock"
        run_id = state.create_run(None, None, "9f86d08", {})
        node_id = state.create_node(ping_interval=10, public_key=public_key)

        # Execute
        new_node_id = state.create_node(ping_interval=10, public_key=public_key)
        retrieved_node_ids = state.get_nodes(run_id)
        retrieved_node_id = state.get_node_id(public_key)

        # Assert
        assert new_node_id == 0
        assert len(retrieved_node_ids) == 1
        assert retrieved_node_id == node_id

        # Assert node_ids and public_key_to_node_id are synced
        if isinstance(state, InMemoryState):
            assert len(state.node_ids) == 1
            assert len(state.public_key_to_node_id) == 1

    def test_delete_node(self) -> None:
        """Test deleting a client node."""
        # Prepare
        state: State = self.state_factory()
        run_id = state.create_run(None, None, "9f86d08", {})
        node_id = state.create_node(ping_interval=10)

        # Execute
        state.delete_node(node_id)
        retrieved_node_ids = state.get_nodes(run_id)

        # Assert
        assert len(retrieved_node_ids) == 0

    def test_delete_node_public_key(self) -> None:
        """Test deleting a client node with public key."""
        # Prepare
        state: State = self.state_factory()
        public_key = b"mock"
        run_id = state.create_run(None, None, "9f86d08", {})
        node_id = state.create_node(ping_interval=10, public_key=public_key)

        # Execute
        state.delete_node(node_id, public_key=public_key)
        retrieved_node_ids = state.get_nodes(run_id)
        retrieved_node_id = state.get_node_id(public_key)

        # Assert
        assert len(retrieved_node_ids) == 0
        assert retrieved_node_id is None

    def test_delete_node_public_key_none(self) -> None:
        """Test deleting a client node with public key."""
        # Prepare
        state: State = self.state_factory()
        public_key = b"mock"
        run_id = state.create_run(None, None, "9f86d08", {})
        node_id = 0

        # Execute & Assert
        with self.assertRaises(ValueError):
            state.delete_node(node_id, public_key=public_key)

        retrieved_node_ids = state.get_nodes(run_id)
        retrieved_node_id = state.get_node_id(public_key)

        assert len(retrieved_node_ids) == 0
        assert retrieved_node_id is None

    def test_delete_node_wrong_public_key(self) -> None:
        """Test deleting a client node with wrong public key."""
        # Prepare
        state: State = self.state_factory()
        public_key = b"mock"
        wrong_public_key = b"mock_mock"
        run_id = state.create_run(None, None, "9f86d08", {})
        node_id = state.create_node(ping_interval=10, public_key=public_key)

        # Execute & Assert
        with self.assertRaises(ValueError):
            state.delete_node(node_id, public_key=wrong_public_key)

        retrieved_node_ids = state.get_nodes(run_id)
        retrieved_node_id = state.get_node_id(public_key)

        assert len(retrieved_node_ids) == 1
        assert retrieved_node_id == node_id

    def test_get_node_id_wrong_public_key(self) -> None:
        """Test retrieving a client node with wrong public key."""
        # Prepare
        state: State = self.state_factory()
        public_key = b"mock"
        wrong_public_key = b"mock_mock"
        run_id = state.create_run(None, None, "9f86d08", {})

        # Execute
        state.create_node(ping_interval=10, public_key=public_key)
        retrieved_node_ids = state.get_nodes(run_id)
        retrieved_node_id = state.get_node_id(wrong_public_key)

        # Assert
        assert len(retrieved_node_ids) == 1
        assert retrieved_node_id is None

    def test_get_nodes_invalid_run_id(self) -> None:
        """Test retrieving all node_ids with invalid run_id."""
        # Prepare
        state: State = self.state_factory()
        state.create_run(None, None, "9f86d08", {})
        invalid_run_id = 61016
        state.create_node(ping_interval=10)

        # Execute
        retrieved_node_ids = state.get_nodes(invalid_run_id)

        # Assert
        assert len(retrieved_node_ids) == 0

    def test_num_task_ins(self) -> None:
        """Test if num_tasks returns correct number of not delivered task_ins."""
        # Prepare
        state: State = self.state_factory()
        run_id = state.create_run(None, None, "9f86d08", {})
        task_0 = create_task_ins(consumer_node_id=0, anonymous=True, run_id=run_id)
        task_1 = create_task_ins(consumer_node_id=0, anonymous=True, run_id=run_id)

        # Store two tasks
        state.store_task_ins(task_0)
        state.store_task_ins(task_1)

        # Execute
        num = state.num_task_ins()

        # Assert
        assert num == 2

    def test_num_task_res(self) -> None:
        """Test if num_tasks returns correct number of not delivered task_res."""
        # Prepare
        state: State = self.state_factory()
<<<<<<< HEAD
        run_id = state.create_run("mock/mock", "v1.0.0")
=======
        run_id = state.create_run(None, None, "9f86d08", {})
>>>>>>> 8684b7b1

        task_ins_0 = create_task_ins(consumer_node_id=0, anonymous=True, run_id=run_id)
        task_ins_1 = create_task_ins(consumer_node_id=0, anonymous=True, run_id=run_id)
        task_ins_id_0 = state.store_task_ins(task_ins_0)
        task_ins_id_1 = state.store_task_ins(task_ins_1)

        task_0 = create_task_res(
            producer_node_id=0,
            anonymous=True,
            ancestry=[str(task_ins_id_0)],
            run_id=run_id,
        )
        task_1 = create_task_res(
            producer_node_id=0,
            anonymous=True,
            ancestry=[str(task_ins_id_1)],
            run_id=run_id,
        )

        # Store two tasks
        state.store_task_res(task_0)
        state.store_task_res(task_1)

        # Execute
        num = state.num_task_res()

        # Assert
        assert num == 2

    def test_server_private_public_key(self) -> None:
        """Test get server private and public key after inserting."""
        # Prepare
        state: State = self.state_factory()
        private_key, public_key = generate_key_pairs()
        private_key_bytes = private_key_to_bytes(private_key)
        public_key_bytes = public_key_to_bytes(public_key)

        # Execute
        state.store_server_private_public_key(private_key_bytes, public_key_bytes)
        server_private_key = state.get_server_private_key()
        server_public_key = state.get_server_public_key()

        # Assert
        assert server_private_key == private_key_bytes
        assert server_public_key == public_key_bytes

    def test_server_private_public_key_none(self) -> None:
        """Test get server private and public key without inserting."""
        # Prepare
        state: State = self.state_factory()

        # Execute
        server_private_key = state.get_server_private_key()
        server_public_key = state.get_server_public_key()

        # Assert
        assert server_private_key is None
        assert server_public_key is None

    def test_store_server_private_public_key_twice(self) -> None:
        """Test inserting private and public key twice."""
        # Prepare
        state: State = self.state_factory()
        private_key, public_key = generate_key_pairs()
        private_key_bytes = private_key_to_bytes(private_key)
        public_key_bytes = public_key_to_bytes(public_key)
        new_private_key, new_public_key = generate_key_pairs()
        new_private_key_bytes = private_key_to_bytes(new_private_key)
        new_public_key_bytes = public_key_to_bytes(new_public_key)

        # Execute
        state.store_server_private_public_key(private_key_bytes, public_key_bytes)

        # Assert
        with self.assertRaises(RuntimeError):
            state.store_server_private_public_key(
                new_private_key_bytes, new_public_key_bytes
            )

    def test_node_public_keys(self) -> None:
        """Test store_node_public_keys and get_node_public_keys from state."""
        # Prepare
        state: State = self.state_factory()
        key_pairs = [generate_key_pairs() for _ in range(3)]
        public_keys = {public_key_to_bytes(pair[1]) for pair in key_pairs}

        # Execute
        state.store_node_public_keys(public_keys)
        node_public_keys = state.get_node_public_keys()

        # Assert
        assert node_public_keys == public_keys

    def test_node_public_key(self) -> None:
        """Test store_node_public_key and get_node_public_keys from state."""
        # Prepare
        state: State = self.state_factory()
        key_pairs = [generate_key_pairs() for _ in range(3)]
        public_keys = {public_key_to_bytes(pair[1]) for pair in key_pairs}

        # Execute
        for public_key in public_keys:
            state.store_node_public_key(public_key)
        node_public_keys = state.get_node_public_keys()

        # Assert
        assert node_public_keys == public_keys

    def test_acknowledge_ping(self) -> None:
        """Test if acknowledge_ping works and if get_nodes return online nodes."""
        # Prepare
        state: State = self.state_factory()
        run_id = state.create_run(None, None, "9f86d08", {})
        node_ids = [state.create_node(ping_interval=10) for _ in range(100)]
        for node_id in node_ids[:70]:
            state.acknowledge_ping(node_id, ping_interval=30)
        for node_id in node_ids[70:]:
            state.acknowledge_ping(node_id, ping_interval=90)

        # Execute
        current_time = time.time()
        with patch("time.time", side_effect=lambda: current_time + 50):
            actual_node_ids = state.get_nodes(run_id)

        # Assert
        self.assertSetEqual(actual_node_ids, set(node_ids[70:]))

    def test_node_unavailable_error(self) -> None:
        """Test if get_task_res return TaskRes containing node unavailable error."""
        # Prepare
        state: State = self.state_factory()
        run_id = state.create_run(None, None, "9f86d08", {})
        node_id_0 = state.create_node(ping_interval=90)
        node_id_1 = state.create_node(ping_interval=30)
        # Create and store TaskIns
        task_ins_0 = create_task_ins(
            consumer_node_id=node_id_0, anonymous=False, run_id=run_id
        )
        task_ins_1 = create_task_ins(
            consumer_node_id=node_id_1, anonymous=False, run_id=run_id
        )
        task_id_0 = state.store_task_ins(task_ins=task_ins_0)
        task_id_1 = state.store_task_ins(task_ins=task_ins_1)
        assert task_id_0 is not None and task_id_1 is not None

        # Get TaskIns to mark them delivered
        state.get_task_ins(node_id=node_id_0, limit=None)

        # Create and store TaskRes
        task_res_0 = create_task_res(
            producer_node_id=100,
            anonymous=False,
            ancestry=[str(task_id_0)],
            run_id=run_id,
        )
        state.store_task_res(task_res_0)

        # Execute
        current_time = time.time()
        task_res_list: list[TaskRes] = []
        with patch("time.time", side_effect=lambda: current_time + 50):
            task_res_list = state.get_task_res({task_id_0, task_id_1}, limit=None)

        # Assert
        assert len(task_res_list) == 2
        err_taskres = task_res_list[1]
        assert err_taskres.task.HasField("error")
        assert err_taskres.task.error.code == ErrorCode.NODE_UNAVAILABLE

    def test_store_task_res_taskins_expired(self) -> None:
        """Test behavior of store_task_res when the TaskIns it references is expired."""
        # Prepare
        state: State = self.state_factory()
<<<<<<< HEAD
        run_id = state.create_run("mock/mock", "v1.0.0")
=======
        run_id = state.create_run(None, None, "9f86d08", {})
>>>>>>> 8684b7b1

        task_ins = create_task_ins(consumer_node_id=0, anonymous=True, run_id=run_id)
        task_ins.task.created_at = time.time() - task_ins.task.ttl + 0.5
        task_ins_id = state.store_task_ins(task_ins)

        # Wait for 0.5 second for TaskIns to expire
        time.sleep(0.5)

        task = create_task_res(
            producer_node_id=0,
            anonymous=True,
            ancestry=[str(task_ins_id)],
            run_id=run_id,
        )

        # Execute
        result = state.store_task_res(task)

        # Assert
        assert result is None

    def test_store_task_res_limit_ttl(self) -> None:
        """Test behavior of store_task_res to limit the TTL of TaskRes."""
        # Prepare
        state: State = self.state_factory()
<<<<<<< HEAD
        run_id = state.create_run("mock/mock", "v1.0.0")
=======
        run_id = state.create_run(None, None, "9f86d08", {})
>>>>>>> 8684b7b1

        task_ins = create_task_ins(consumer_node_id=0, anonymous=True, run_id=run_id)
        task_ins.task.created_at = time.time() - 5
        task_ins.task.ttl = 10
        task_ins_id = state.store_task_ins(task_ins)

        task_res = create_task_res(
            producer_node_id=0,
            anonymous=True,
            ancestry=[str(task_ins_id)],
            run_id=run_id,
        )
        task_res.task.created_at = time.time() - 2
        task_res.task.ttl = 8

        # Execute
        state.store_task_res(task_res)
        if task_ins_id is not None:
            res = state.get_task_res(task_ids={task_ins_id}, limit=None)[0]

        # Assert
        tolerance = 1e-2
        assert abs(res.task.ttl - 7) < tolerance

    def test_get_task_ins_not_return_expired(self) -> None:
        """Test get_task_ins not to return expired tasks."""
        # Prepare
        consumer_node_id = 1
        state = self.state_factory()
<<<<<<< HEAD
        run_id = state.create_run("mock/mock", "v1.0.0")
=======
        run_id = state.create_run(None, None, "9f86d08", {})
>>>>>>> 8684b7b1
        task_ins = create_task_ins(
            consumer_node_id=consumer_node_id, anonymous=False, run_id=run_id
        )
        task_ins.task.created_at = time.time() - 5
<<<<<<< HEAD
        task_ins.task.ttl = 5.1

        state.store_task_ins(task_ins=task_ins)

        time.sleep(2)

        task_ins_list = state.get_task_ins(node_id=1, limit=None)
        assert len(task_ins_list) == 0

    def test_get_task_res_not_return_expired(self) -> None:
        """Test get_task_res not to return TaskRes that its TaskIns is expired."""
        # Prepare
        consumer_node_id = 1
        state = self.state_factory()
        run_id = state.create_run("mock/mock", "v1.0.0")
        task_ins = create_task_ins(
            consumer_node_id=consumer_node_id, anonymous=False, run_id=run_id
        )

        task_ins.task.created_at = time.time() - 5
        task_ins.task.ttl = 5.1

        task_id = state.store_task_ins(task_ins=task_ins)

        task_res = create_task_res(
            producer_node_id=100,
            anonymous=False,
            ancestry=[str(task_id)],
            run_id=run_id,
        )

        _ = state.store_task_res(task_res=task_res)

        time.sleep(2)

        # Execute
        if task_id is not None:
            task_res_list = state.get_task_res(task_ids={task_id}, limit=None)

        # Assert
        assert len(task_res_list) == 0
=======
        task_ins.task.ttl = 5.0

        # Execute
        state.store_task_ins(task_ins=task_ins)

        # Assert
        with patch("time.time", side_effect=lambda: task_ins.task.created_at + 6.1):
            task_ins_list = state.get_task_ins(node_id=1, limit=None)
            assert len(task_ins_list) == 0
>>>>>>> 8684b7b1


def create_task_ins(
    consumer_node_id: int,
    anonymous: bool,
    run_id: int,
    delivered_at: str = "",
) -> TaskIns:
    """Create a TaskIns for testing."""
    consumer = Node(
        node_id=consumer_node_id,
        anonymous=anonymous,
    )
    task = TaskIns(
        task_id="",
        group_id="",
        run_id=run_id,
        task=Task(
            delivered_at=delivered_at,
            producer=Node(node_id=0, anonymous=True),
            consumer=consumer,
            task_type="mock",
            recordset=RecordSet(parameters={}, metrics={}, configs={}),
            ttl=DEFAULT_TTL,
            created_at=time.time(),
        ),
    )
    task.task.pushed_at = time.time()
    return task


def create_task_res(
    producer_node_id: int,
    anonymous: bool,
    ancestry: list[str],
    run_id: int,
) -> TaskRes:
    """Create a TaskRes for testing."""
    task_res = TaskRes(
        task_id="",
        group_id="",
        run_id=run_id,
        task=Task(
            producer=Node(node_id=producer_node_id, anonymous=anonymous),
            consumer=Node(node_id=0, anonymous=True),
            ancestry=ancestry,
            task_type="mock",
            recordset=RecordSet(parameters={}, metrics={}, configs={}),
            ttl=DEFAULT_TTL,
            created_at=time.time(),
        ),
    )
    task_res.task.pushed_at = time.time()
    return task_res


class InMemoryStateTest(StateTest):
    """Test InMemoryState implementation."""

    __test__ = True

    def state_factory(self) -> State:
        """Return InMemoryState."""
        return InMemoryState()


class SqliteInMemoryStateTest(StateTest, unittest.TestCase):
    """Test SqliteState implemenation with in-memory database."""

    __test__ = True

    def state_factory(self) -> SqliteState:
        """Return SqliteState with in-memory database."""
        state = SqliteState(":memory:")
        state.initialize()
        return state

    def test_initialize(self) -> None:
        """Test initialization."""
        # Prepare
        state = self.state_factory()

        # Execute
        result = state.query("SELECT name FROM sqlite_schema;")

        # Assert
        assert len(result) == 13


class SqliteFileBasedTest(StateTest, unittest.TestCase):
    """Test SqliteState implemenation with file-based database."""

    __test__ = True

    def state_factory(self) -> SqliteState:
        """Return SqliteState with file-based database."""
        # pylint: disable-next=consider-using-with,attribute-defined-outside-init
        self.tmp_file = tempfile.NamedTemporaryFile()
        state = SqliteState(database_path=self.tmp_file.name)
        state.initialize()
        return state

    def test_initialize(self) -> None:
        """Test initialization."""
        # Prepare
        state = self.state_factory()

        # Execute
        result = state.query("SELECT name FROM sqlite_schema;")

        # Assert
        assert len(result) == 13


if __name__ == "__main__":
    unittest.main(verbosity=2)<|MERGE_RESOLUTION|>--- conflicted
+++ resolved
@@ -300,11 +300,7 @@
         """Store TaskRes retrieve it by task_ins_id."""
         # Prepare
         state: State = self.state_factory()
-<<<<<<< HEAD
-        run_id = state.create_run("mock/mock", "v1.0.0")
-=======
-        run_id = state.create_run(None, None, "9f86d08", {})
->>>>>>> 8684b7b1
+        run_id = state.create_run(None, None, "9f86d08", {})
 
         task_ins = create_task_ins(consumer_node_id=0, anonymous=True, run_id=run_id)
         task_ins_id = state.store_task_ins(task_ins)
@@ -514,11 +510,7 @@
         """Test if num_tasks returns correct number of not delivered task_res."""
         # Prepare
         state: State = self.state_factory()
-<<<<<<< HEAD
-        run_id = state.create_run("mock/mock", "v1.0.0")
-=======
-        run_id = state.create_run(None, None, "9f86d08", {})
->>>>>>> 8684b7b1
+        run_id = state.create_run(None, None, "9f86d08", {})
 
         task_ins_0 = create_task_ins(consumer_node_id=0, anonymous=True, run_id=run_id)
         task_ins_1 = create_task_ins(consumer_node_id=0, anonymous=True, run_id=run_id)
@@ -692,11 +684,7 @@
         """Test behavior of store_task_res when the TaskIns it references is expired."""
         # Prepare
         state: State = self.state_factory()
-<<<<<<< HEAD
-        run_id = state.create_run("mock/mock", "v1.0.0")
-=======
-        run_id = state.create_run(None, None, "9f86d08", {})
->>>>>>> 8684b7b1
+        run_id = state.create_run(None, None, "9f86d08", {})
 
         task_ins = create_task_ins(consumer_node_id=0, anonymous=True, run_id=run_id)
         task_ins.task.created_at = time.time() - task_ins.task.ttl + 0.5
@@ -722,11 +710,7 @@
         """Test behavior of store_task_res to limit the TTL of TaskRes."""
         # Prepare
         state: State = self.state_factory()
-<<<<<<< HEAD
-        run_id = state.create_run("mock/mock", "v1.0.0")
-=======
-        run_id = state.create_run(None, None, "9f86d08", {})
->>>>>>> 8684b7b1
+        run_id = state.create_run(None, None, "9f86d08", {})
 
         task_ins = create_task_ins(consumer_node_id=0, anonymous=True, run_id=run_id)
         task_ins.task.created_at = time.time() - 5
@@ -756,24 +740,20 @@
         # Prepare
         consumer_node_id = 1
         state = self.state_factory()
-<<<<<<< HEAD
-        run_id = state.create_run("mock/mock", "v1.0.0")
-=======
-        run_id = state.create_run(None, None, "9f86d08", {})
->>>>>>> 8684b7b1
+        run_id = state.create_run(None, None, "9f86d08", {})
         task_ins = create_task_ins(
             consumer_node_id=consumer_node_id, anonymous=False, run_id=run_id
         )
         task_ins.task.created_at = time.time() - 5
-<<<<<<< HEAD
-        task_ins.task.ttl = 5.1
-
+        task_ins.task.ttl = 5.0
+
+        # Execute
         state.store_task_ins(task_ins=task_ins)
 
-        time.sleep(2)
-
-        task_ins_list = state.get_task_ins(node_id=1, limit=None)
-        assert len(task_ins_list) == 0
+        # Assert
+        with patch("time.time", side_effect=lambda: task_ins.task.created_at + 6.1):
+            task_ins_list = state.get_task_ins(node_id=1, limit=None)
+            assert len(task_ins_list) == 0
 
     def test_get_task_res_not_return_expired(self) -> None:
         """Test get_task_res not to return TaskRes that its TaskIns is expired."""
@@ -807,17 +787,6 @@
 
         # Assert
         assert len(task_res_list) == 0
-=======
-        task_ins.task.ttl = 5.0
-
-        # Execute
-        state.store_task_ins(task_ins=task_ins)
-
-        # Assert
-        with patch("time.time", side_effect=lambda: task_ins.task.created_at + 6.1):
-            task_ins_list = state.get_task_ins(node_id=1, limit=None)
-            assert len(task_ins_list) == 0
->>>>>>> 8684b7b1
 
 
 def create_task_ins(
