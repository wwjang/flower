--- conflicted
+++ resolved
@@ -24,11 +24,8 @@
 from unittest.mock import patch
 from uuid import uuid4
 
-<<<<<<< HEAD
-=======
 from flwr.common import DEFAULT_TTL
 from flwr.common.constant import ErrorCode
->>>>>>> 28afce57
 from flwr.common.secure_aggregation.crypto.symmetric_encryption import (
     generate_key_pairs,
     public_key_to_bytes,
@@ -412,8 +409,6 @@
 
         assert state.get_client_public_keys() == public_keys
 
-<<<<<<< HEAD
-=======
     def test_acknowledge_ping(self) -> None:
         """Test if acknowledge_ping works and if get_nodes return online nodes."""
         # Prepare
@@ -475,7 +470,6 @@
         assert err_taskres.task.HasField("error")
         assert err_taskres.task.error.code == ErrorCode.NODE_UNAVAILABLE
 
->>>>>>> 28afce57
 
 def create_task_ins(
     consumer_node_id: int,
