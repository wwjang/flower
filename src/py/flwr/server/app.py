# Copyright 2020 Adap GmbH. All Rights Reserved.
#
# Licensed under the Apache License, Version 2.0 (the "License");
# you may not use this file except in compliance with the License.
# You may obtain a copy of the License at
#
#     http://www.apache.org/licenses/LICENSE-2.0
#
# Unless required by applicable law or agreed to in writing, software
# distributed under the License is distributed on an "AS IS" BASIS,
# WITHOUT WARRANTIES OR CONDITIONS OF ANY KIND, either express or implied.
# See the License for the specific language governing permissions and
# limitations under the License.
# ==============================================================================
"""Flower server app."""


from dataclasses import dataclass
from logging import INFO
from typing import Dict, Optional, Tuple, Union

from flwr.common import GRPC_MAX_MESSAGE_LENGTH
from flwr.common.logger import log
from flwr.server.client_manager import ClientManager, SimpleClientManager
from flwr.server.grpc_server.grpc_server import start_grpc_server
from flwr.server.history import History
from flwr.server.rest_server.rest_server import start_rest_server
from flwr.server.server import Server
from flwr.server.state import State
from flwr.server.strategy import FedAvg, Strategy
from flwr.server.task_manager import SimpleTaskManager, TaskManager

DEFAULT_SERVER_ADDRESS = "[::]:8080"


@dataclass
class Config:
    """Internal Flower server config.

    All attributes have default values which allows users to provide
    just the ones they care about.
    """

    num_rounds: int = 1
    round_timeout: Optional[float] = None


def start_server(  # pylint: disable=too-many-arguments
    server_address: str = DEFAULT_SERVER_ADDRESS,
    server: Optional[Server] = None,
    config: Optional[Dict[str, Union[int, Optional[float]]]] = None,
    strategy: Optional[Strategy] = None,
    client_manager: Optional[ClientManager] = None,
    grpc_max_message_length: int = GRPC_MAX_MESSAGE_LENGTH,
    force_final_distributed_eval: bool = False,
    certificates: Optional[Tuple[bytes, bytes, bytes]] = None,
    use_rest: bool = False,
) -> History:
    """Start a Flower server using the gRPC transport layer.

    Arguments
    ---------
        server_address: Optional[str] (default: `"[::]:8080"`). The IPv6
            address of the server.
        server: Optional[flwr.server.Server] (default: None). An implementation
            of the abstract base class `flwr.server.Server`. If no instance is
            provided, then `start_server` will create one.
        config: Optional[Dict[str, Union[int, Optional[float]]]] (default: None).
            Currently supported values are `num_rounds` (int, default: 1) and
            `round_timeout` in seconds (float, default: None), so a full configuration
            object instructing the server to perform three rounds of federated
            learning with a round timeout of 10min looks like the following:
            `{"num_rounds": 3, "round_timeout": 600.0}`.
        strategy: Optional[flwr.server.Strategy] (default: None). An
            implementation of the abstract base class `flwr.server.Strategy`.
            If no strategy is provided, then `start_server` will use
            `flwr.server.strategy.FedAvg`.
        client_manager: Optional[flwr.server.ClientManager] (default: None)
            An implementation of the abstract base class `flwr.server.ClientManager`.
            If no implementation is provided, then `start_server` will use
            `flwr.server.client_manager.SimpleClientManager`.
        grpc_max_message_length: int (default: 536_870_912, this equals 512MB).
            The maximum length of gRPC messages that can be exchanged with the
            Flower clients. The default should be sufficient for most models.
            Users who train very large models might need to increase this
            value. Note that the Flower clients need to be started with the
            same value (see `flwr.client.start_client`), otherwise clients will
            not know about the increased limit and block larger messages.
        force_final_distributed_eval: bool (default: False).
            Forces a distributed evaluation to occur after the last training
            epoch when enabled.
        certificates : Tuple[bytes, bytes, bytes] (default: None)
            Tuple containing root certificate, server certificate, and private key to
            start a secure SSL-enabled server. The tuple is expected to have three bytes
            elements in the following order:

                * CA certificate.
                * server certificate.
                * server private key.

    Returns
    -------
        hist: flwr.server.history.History. Object containing metrics from training.

    Examples
    --------
    Starting an insecure server:

    >>> start_server()

    Starting a SSL-enabled server:

    >>> start_server(
    >>>     certificates=(
    >>>         Path("/crts/root.pem").read_bytes(),
    >>>         Path("/crts/localhost.crt").read_bytes(),
    >>>         Path("/crts/localhost.key").read_bytes()
    >>>     )
    >>> )
    """
    initialized_server, initialized_config = _init_defaults(
        server=server,
        config=config,
        strategy=strategy,
        client_manager=client_manager,
    )

<<<<<<< HEAD
    if use_rest:
        client_manager: ClientManager = initialized_server.client_manager()
        task_manager: TaskManager = SimpleTaskManager()

        # Global state, oh no!
        state = State.instance()
        state.set_client_manager(client_manager=client_manager)
        state.set_task_manager(task_manager=task_manager)

        # Start REST server
        _rest_server = start_rest_server(
            server_address=server_address,
        )
    else:
        # Start gRPC server
        grpc_server = start_grpc_server(
            client_manager=initialized_server.client_manager(),
            server_address=server_address,
            max_message_length=grpc_max_message_length,
            certificates=certificates,
        )

    num_rounds = initialized_config["num_rounds"]
=======
    # Start gRPC server
    grpc_server = start_grpc_server(
        client_manager=initialized_server.client_manager(),
        server_address=server_address,
        max_message_length=grpc_max_message_length,
        certificates=certificates,
    )
    num_rounds = initialized_config.num_rounds
>>>>>>> e0c48c2f
    ssl_status = "enabled" if certificates is not None else "disabled"
    msg = f"Flower server running ({num_rounds} rounds), SSL is {ssl_status}"
    log(INFO, msg)

    hist = _fl(
        server=initialized_server,
        config=initialized_config,
        force_final_distributed_eval=force_final_distributed_eval,
    )

    if use_rest:
        # TODO stop REST server thread `_rest_server`
        pass
    else:
        # Stop the gRPC server
        grpc_server.stop(grace=1)

    return hist


def _init_defaults(
    server: Optional[Server],
    config: Optional[Dict[str, Union[int, Optional[float]]]],
    strategy: Optional[Strategy],
    client_manager: Optional[ClientManager],
) -> Tuple[Server, Config]:
    # Create server instance if none was given
    if server is None:
        if client_manager is None:
            client_manager = SimpleClientManager()
        if strategy is None:
            strategy = FedAvg()
        server = Server(client_manager=client_manager, strategy=strategy)

    # Set default config values
    if config is None:
        config = {}

    conf = Config(**config)  # type: ignore

    return server, conf


def _fl(
    server: Server,
    config: Config,
    force_final_distributed_eval: bool,
) -> History:
    # Fit model
    hist = server.fit(num_rounds=config.num_rounds, timeout=config.round_timeout)
    log(INFO, "app_fit: losses_distributed %s", str(hist.losses_distributed))
    log(INFO, "app_fit: metrics_distributed %s", str(hist.metrics_distributed))
    log(INFO, "app_fit: losses_centralized %s", str(hist.losses_centralized))
    log(INFO, "app_fit: metrics_centralized %s", str(hist.metrics_centralized))

    if force_final_distributed_eval:
        # Temporary workaround to force distributed evaluation
        server.strategy.eval_fn = None  # type: ignore

        # Evaluate the final trained model
        res = server.evaluate_round(rnd=-1, timeout=config.round_timeout)
        if res is not None:
            loss, _, (results, failures) = res
            log(INFO, "app_evaluate: federated loss: %s", str(loss))
            log(
                INFO,
                "app_evaluate: results %s",
                str([(res[0].cid, res[1]) for res in results]),
            )
            log(INFO, "app_evaluate: failures %s", str(failures))
        else:
            log(INFO, "app_evaluate: no evaluation result")

    # Graceful shutdown
    server.disconnect_all_clients(timeout=config.round_timeout)

    return hist<|MERGE_RESOLUTION|>--- conflicted
+++ resolved
@@ -125,7 +125,6 @@
         client_manager=client_manager,
     )
 
-<<<<<<< HEAD
     if use_rest:
         client_manager: ClientManager = initialized_server.client_manager()
         task_manager: TaskManager = SimpleTaskManager()
@@ -148,17 +147,8 @@
             certificates=certificates,
         )
 
-    num_rounds = initialized_config["num_rounds"]
-=======
-    # Start gRPC server
-    grpc_server = start_grpc_server(
-        client_manager=initialized_server.client_manager(),
-        server_address=server_address,
-        max_message_length=grpc_max_message_length,
-        certificates=certificates,
-    )
     num_rounds = initialized_config.num_rounds
->>>>>>> e0c48c2f
+
     ssl_status = "enabled" if certificates is not None else "disabled"
     msg = f"Flower server running ({num_rounds} rounds), SSL is {ssl_status}"
     log(INFO, msg)
