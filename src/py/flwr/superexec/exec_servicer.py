--- conflicted
+++ resolved
@@ -43,14 +43,9 @@
     def __init__(self, executor: Executor) -> None:
         self.executor = executor
         self.runs: Dict[int, RunTracker] = {}
-<<<<<<< HEAD
-        self.logs: List[str] = []
-        self.lock = threading.Lock()
-=======
         self.lock = threading.Lock()
         self.select_timeout: int = 1
         self.log_streams: Dict[int, LogStreamer] = {}
->>>>>>> 5393a25b
 
     def StartRun(
         self, request: StartRunRequest, context: grpc.ServicerContext
@@ -65,10 +60,6 @@
 
         self.runs[run.run_id] = run
 
-<<<<<<< HEAD
-        # Start background thread to capture logs
-        self._capture_logs(run.proc)
-=======
         stop_event = threading.Event()
         logs: List[str] = []
         # Start a background thread to capture the log output
@@ -83,7 +74,6 @@
                 capture_thread=capture_thread,
             )
         capture_thread.start()
->>>>>>> 5393a25b
 
         return StartRunResponse(run_id=run.run_id)
 
