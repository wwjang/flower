# Copyright 2020 Flower Labs GmbH. All Rights Reserved.
#
# Licensed under the Apache License, Version 2.0 (the "License");
# you may not use this file except in compliance with the License.
# You may obtain a copy of the License at
#
#     http://www.apache.org/licenses/LICENSE-2.0
#
# Unless required by applicable law or agreed to in writing, software
# distributed under the License is distributed on an "AS IS" BASIS,
# WITHOUT WARRANTIES OR CONDITIONS OF ANY KIND, either express or implied.
# See the License for the specific language governing permissions and
# limitations under the License.
# ==============================================================================
"""Flower type definitions."""


from dataclasses import dataclass
from enum import Enum
from typing import Any, Callable, Dict, List, Optional, Tuple, Union

import numpy as np
import numpy.typing as npt

from flwr.proto.clientappio_pb2 import DEADLINE_EXCEEDED, UNKNOWN_ERROR

NDArray = npt.NDArray[Any]
NDArrayInt = npt.NDArray[np.int_]
NDArrayFloat = npt.NDArray[np.float_]
NDArrays = List[NDArray]

# The following union type contains Python types corresponding to ProtoBuf types that
# ProtoBuf considers to be "Scalar Value Types", even though some of them arguably do
# not conform to other definitions of what a scalar is. Source:
# https://developers.google.com/protocol-buffers/docs/overview#scalar
Scalar = Union[bool, bytes, float, int, str]
Value = Union[
    bool,
    bytes,
    float,
    int,
    str,
    List[bool],
    List[bytes],
    List[float],
    List[int],
    List[str],
]

# Value types for common.MetricsRecord
MetricsScalar = Union[int, float]
MetricsScalarList = Union[List[int], List[float]]
MetricsRecordValues = Union[MetricsScalar, MetricsScalarList]
# Value types for common.ConfigsRecord
ConfigsScalar = Union[MetricsScalar, str, bytes, bool]
ConfigsScalarList = Union[MetricsScalarList, List[str], List[bytes], List[bool]]
ConfigsRecordValues = Union[ConfigsScalar, ConfigsScalarList]

Metrics = Dict[str, Scalar]
MetricsAggregationFn = Callable[[List[Tuple[int, Metrics]]], Metrics]

Config = Dict[str, Scalar]
Properties = Dict[str, Scalar]

# Value type for user configs
UserConfigValue = Union[bool, float, int, str]
UserConfig = Dict[str, UserConfigValue]


class Code(Enum):
    """Client status codes."""

    OK = 0
    GET_PROPERTIES_NOT_IMPLEMENTED = 1
    GET_PARAMETERS_NOT_IMPLEMENTED = 2
    FIT_NOT_IMPLEMENTED = 3
    EVALUATE_NOT_IMPLEMENTED = 4


@dataclass
class Status:
    """Client status."""

    code: Code
    message: str


class ClientAppOutputCode(Enum):
<<<<<<< HEAD
    """ClientApp status codes."""
=======
    """ClientAppIO status codes."""
>>>>>>> 47fed904

    SUCCESS = 0
    DEADLINE_EXCEEDED = 1
    UNKNOWN_ERROR = 2


@dataclass
class ClientAppOutputStatus:
<<<<<<< HEAD
    """ClientApp status."""
=======
    """ClientAppIO status."""
>>>>>>> 47fed904

    code: ClientAppOutputCode
    message: str


@dataclass
class Parameters:
    """Model parameters."""

    tensors: List[bytes]
    tensor_type: str


@dataclass
class GetParametersIns:
    """Parameters request for a client."""

    config: Config


@dataclass
class GetParametersRes:
    """Response when asked to return parameters."""

    status: Status
    parameters: Parameters


@dataclass
class FitIns:
    """Fit instructions for a client."""

    parameters: Parameters
    config: Dict[str, Scalar]


@dataclass
class FitRes:
    """Fit response from a client."""

    status: Status
    parameters: Parameters
    num_examples: int
    metrics: Dict[str, Scalar]


@dataclass
class EvaluateIns:
    """Evaluate instructions for a client."""

    parameters: Parameters
    config: Dict[str, Scalar]


@dataclass
class EvaluateRes:
    """Evaluate response from a client."""

    status: Status
    loss: float
    num_examples: int
    metrics: Dict[str, Scalar]


@dataclass
class GetPropertiesIns:
    """Properties request for a client."""

    config: Config


@dataclass
class GetPropertiesRes:
    """Properties response from a client."""

    status: Status
    properties: Properties


@dataclass
class ReconnectIns:
    """ReconnectIns message from server to client."""

    seconds: Optional[int]


@dataclass
class DisconnectRes:
    """DisconnectRes message from client to server."""

    reason: str


@dataclass
class ServerMessage:
    """ServerMessage is a container used to hold one instruction message."""

    get_properties_ins: Optional[GetPropertiesIns] = None
    get_parameters_ins: Optional[GetParametersIns] = None
    fit_ins: Optional[FitIns] = None
    evaluate_ins: Optional[EvaluateIns] = None


@dataclass
class ClientMessage:
    """ClientMessage is a container used to hold one result message."""

    get_properties_res: Optional[GetPropertiesRes] = None
    get_parameters_res: Optional[GetParametersRes] = None
    fit_res: Optional[FitRes] = None
    evaluate_res: Optional[EvaluateRes] = None


@dataclass
class Run:
    """Run details."""

    run_id: int
    fab_id: str
    fab_version: str
    override_config: UserConfig


@dataclass
class Fab:
    """Fab file representation."""

    hash_str: str
    content: bytes<|MERGE_RESOLUTION|>--- conflicted
+++ resolved
@@ -86,11 +86,7 @@
 
 
 class ClientAppOutputCode(Enum):
-<<<<<<< HEAD
-    """ClientApp status codes."""
-=======
     """ClientAppIO status codes."""
->>>>>>> 47fed904
 
     SUCCESS = 0
     DEADLINE_EXCEEDED = 1
@@ -99,11 +95,7 @@
 
 @dataclass
 class ClientAppOutputStatus:
-<<<<<<< HEAD
-    """ClientApp status."""
-=======
     """ClientAppIO status."""
->>>>>>> 47fed904
 
     code: ClientAppOutputCode
     message: str
