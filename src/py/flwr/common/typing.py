--- conflicted
+++ resolved
@@ -219,19 +219,11 @@
 
 
 @dataclass
-<<<<<<< HEAD
-class RunStatus:
-    """Run status."""
-
-    phase: str
-    result: str
-=======
 class StatusInfo:
     """Run status details."""
 
     status: str
     sub_status: str
->>>>>>> 0646b5c7
     reason: str
 
 
