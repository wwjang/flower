# Copyright 2023 Flower Labs GmbH. All Rights Reserved.
#
# Licensed under the Apache License, Version 2.0 (the "License");
# you may not use this file except in compliance with the License.
# You may obtain a copy of the License at
#
#     http://www.apache.org/licenses/LICENSE-2.0
#
# Unless required by applicable law or agreed to in writing, software
# distributed under the License is distributed on an "AS IS" BASIS,
# WITHOUT WARRANTIES OR CONDITIONS OF ANY KIND, either express or implied.
# See the License for the specific language governing permissions and
# limitations under the License.
# ==============================================================================
"""Flower constants."""


from __future__ import annotations

MISSING_EXTRA_REST = """
Extra dependencies required for using the REST-based Fleet API are missing.

To use the REST API, install `flwr` with the `rest` extra:

    `pip install flwr[rest]`.
"""

TRANSPORT_TYPE_GRPC_BIDI = "grpc-bidi"
TRANSPORT_TYPE_GRPC_RERE = "grpc-rere"
TRANSPORT_TYPE_GRPC_ADAPTER = "grpc-adapter"
TRANSPORT_TYPE_REST = "rest"
TRANSPORT_TYPE_VCE = "vce"
TRANSPORT_TYPES = [
    TRANSPORT_TYPE_GRPC_BIDI,
    TRANSPORT_TYPE_GRPC_RERE,
    TRANSPORT_TYPE_REST,
    TRANSPORT_TYPE_VCE,
]

<<<<<<< HEAD
SUPEREXEC_DEFAULT_ADDRESS = "0.0.0.0:9093"
=======
# Addresses
# SuperNode
CLIENTAPPIO_API_DEFAULT_ADDRESS = "0.0.0.0:9094"
# SuperExec
EXEC_API_DEFAULT_ADDRESS = "0.0.0.0:9093"
# SuperLink
DRIVER_API_DEFAULT_ADDRESS = "0.0.0.0:9091"
FLEET_API_GRPC_RERE_DEFAULT_ADDRESS = "0.0.0.0:9092"
FLEET_API_GRPC_BIDI_DEFAULT_ADDRESS = (
    "[::]:8080"  # IPv6 to keep start_server compatible
)
FLEET_API_REST_DEFAULT_ADDRESS = "0.0.0.0:9093"
>>>>>>> 52cb13b3

# Constants for ping
PING_DEFAULT_INTERVAL = 30
PING_CALL_TIMEOUT = 5
PING_BASE_MULTIPLIER = 0.8
PING_RANDOM_RANGE = (-0.1, 0.1)
PING_MAX_INTERVAL = 1e300

# IDs
RUN_ID_NUM_BYTES = 8
NODE_ID_NUM_BYTES = 8
GRPC_ADAPTER_METADATA_FLOWER_VERSION_KEY = "flower-version"
GRPC_ADAPTER_METADATA_SHOULD_EXIT_KEY = "should-exit"

# Constants for FAB
APP_DIR = "apps"
FAB_CONFIG_FILE = "pyproject.toml"
FLWR_HOME = "FLWR_HOME"

# Constants entries in Node config for Simulation
PARTITION_ID_KEY = "partition-id"
NUM_PARTITIONS_KEY = "num-partitions"

GRPC_ADAPTER_METADATA_FLOWER_VERSION_KEY = "flower-version"
GRPC_ADAPTER_METADATA_SHOULD_EXIT_KEY = "should-exit"


class MessageType:
    """Message type."""

    TRAIN = "train"
    EVALUATE = "evaluate"
    QUERY = "query"

    def __new__(cls) -> MessageType:
        """Prevent instantiation."""
        raise TypeError(f"{cls.__name__} cannot be instantiated.")


class MessageTypeLegacy:
    """Legacy message type."""

    GET_PROPERTIES = "get_properties"
    GET_PARAMETERS = "get_parameters"

    def __new__(cls) -> MessageTypeLegacy:
        """Prevent instantiation."""
        raise TypeError(f"{cls.__name__} cannot be instantiated.")


class SType:
    """Serialisation type."""

    NUMPY = "numpy.ndarray"

    def __new__(cls) -> SType:
        """Prevent instantiation."""
        raise TypeError(f"{cls.__name__} cannot be instantiated.")


class ErrorCode:
    """Error codes for Message's Error."""

    UNKNOWN = 0
    LOAD_CLIENT_APP_EXCEPTION = 1
    CLIENT_APP_RAISED_EXCEPTION = 2
    NODE_UNAVAILABLE = 3

    def __new__(cls) -> ErrorCode:
        """Prevent instantiation."""
        raise TypeError(f"{cls.__name__} cannot be instantiated.")<|MERGE_RESOLUTION|>--- conflicted
+++ resolved
@@ -37,9 +37,6 @@
     TRANSPORT_TYPE_VCE,
 ]
 
-<<<<<<< HEAD
-SUPEREXEC_DEFAULT_ADDRESS = "0.0.0.0:9093"
-=======
 # Addresses
 # SuperNode
 CLIENTAPPIO_API_DEFAULT_ADDRESS = "0.0.0.0:9094"
@@ -52,7 +49,6 @@
     "[::]:8080"  # IPv6 to keep start_server compatible
 )
 FLEET_API_REST_DEFAULT_ADDRESS = "0.0.0.0:9093"
->>>>>>> 52cb13b3
 
 # Constants for ping
 PING_DEFAULT_INTERVAL = 30
