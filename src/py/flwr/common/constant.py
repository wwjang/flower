# Copyright 2023 Flower Labs GmbH. All Rights Reserved.
#
# Licensed under the Apache License, Version 2.0 (the "License");
# you may not use this file except in compliance with the License.
# You may obtain a copy of the License at
#
#     http://www.apache.org/licenses/LICENSE-2.0
#
# Unless required by applicable law or agreed to in writing, software
# distributed under the License is distributed on an "AS IS" BASIS,
# WITHOUT WARRANTIES OR CONDITIONS OF ANY KIND, either express or implied.
# See the License for the specific language governing permissions and
# limitations under the License.
# ==============================================================================
"""Flower constants."""


from __future__ import annotations

MISSING_EXTRA_REST = """
Extra dependencies required for using the REST-based Fleet API are missing.

To use the REST API, install `flwr` with the `rest` extra:

    `pip install flwr[rest]`.
"""

TRANSPORT_TYPE_GRPC_BIDI = "grpc-bidi"
TRANSPORT_TYPE_GRPC_RERE = "grpc-rere"
TRANSPORT_TYPE_GRPC_ADAPTER = "grpc-adapter"
TRANSPORT_TYPE_REST = "rest"
TRANSPORT_TYPE_VCE = "vce"
TRANSPORT_TYPES = [
    TRANSPORT_TYPE_GRPC_BIDI,
    TRANSPORT_TYPE_GRPC_RERE,
    TRANSPORT_TYPE_REST,
    TRANSPORT_TYPE_VCE,
]

# Addresses
# SuperNode
CLIENTAPPIO_API_DEFAULT_ADDRESS = "0.0.0.0:9094"
# SuperExec
EXEC_API_DEFAULT_ADDRESS = "0.0.0.0:9093"
# SuperLink
DRIVER_API_DEFAULT_ADDRESS = "0.0.0.0:9091"
FLEET_API_GRPC_RERE_DEFAULT_ADDRESS = "0.0.0.0:9092"
FLEET_API_GRPC_BIDI_DEFAULT_ADDRESS = (
    "[::]:8080"  # IPv6 to keep start_server compatible
)
FLEET_API_REST_DEFAULT_ADDRESS = "0.0.0.0:9093"

# Constants for ping
PING_DEFAULT_INTERVAL = 30
PING_CALL_TIMEOUT = 5
PING_BASE_MULTIPLIER = 0.8
PING_RANDOM_RANGE = (-0.1, 0.1)
PING_MAX_INTERVAL = 1e300

# IDs
RUN_ID_NUM_BYTES = 8
NODE_ID_NUM_BYTES = 8
GRPC_ADAPTER_METADATA_FLOWER_VERSION_KEY = "flower-version"
GRPC_ADAPTER_METADATA_SHOULD_EXIT_KEY = "should-exit"

# Constants for FAB
APP_DIR = "apps"
FAB_CONFIG_FILE = "pyproject.toml"
FLWR_HOME = "FLWR_HOME"

# Constants entries in Node config for Simulation
PARTITION_ID_KEY = "partition-id"
NUM_PARTITIONS_KEY = "num-partitions"

GRPC_ADAPTER_METADATA_FLOWER_VERSION_KEY = "flower-version"
GRPC_ADAPTER_METADATA_SHOULD_EXIT_KEY = "should-exit"


class MessageType:
    """Message type."""

    TRAIN = "train"
    EVALUATE = "evaluate"
    QUERY = "query"

    def __new__(cls) -> MessageType:
        """Prevent instantiation."""
        raise TypeError(f"{cls.__name__} cannot be instantiated.")


class MessageTypeLegacy:
    """Legacy message type."""

    GET_PROPERTIES = "get_properties"
    GET_PARAMETERS = "get_parameters"

    def __new__(cls) -> MessageTypeLegacy:
        """Prevent instantiation."""
        raise TypeError(f"{cls.__name__} cannot be instantiated.")


class SType:
    """Serialisation type."""

    NUMPY = "numpy.ndarray"

    def __new__(cls) -> SType:
        """Prevent instantiation."""
        raise TypeError(f"{cls.__name__} cannot be instantiated.")


class ErrorCode:
    """Error codes for Message's Error."""

    UNKNOWN = 0
    LOAD_CLIENT_APP_EXCEPTION = 1
    CLIENT_APP_RAISED_EXCEPTION = 2
    NODE_UNAVAILABLE = 3

    def __new__(cls) -> ErrorCode:
        """Prevent instantiation."""
        raise TypeError(f"{cls.__name__} cannot be instantiated.")


<<<<<<< HEAD
class RunStatus:
=======
class Status:
>>>>>>> e2196627
    """Run status."""

    STARTING = "starting"
    RUNNING = "running"
    FINISHED = "finished"

<<<<<<< HEAD
    def __new__(cls) -> RunStatus:
=======
    def __new__(cls) -> Status:
>>>>>>> e2196627
        """Prevent instantiation."""
        raise TypeError(f"{cls.__name__} cannot be instantiated.")


<<<<<<< HEAD
class RunSubStatus:
=======
class SubStatus:
>>>>>>> e2196627
    """Run sub-status."""

    COMPLETED = "completed"
    FAILED = "failed"
    STOPPED = "stopped"

<<<<<<< HEAD
    def __new__(cls) -> RunSubStatus:
=======
    def __new__(cls) -> SubStatus:
>>>>>>> e2196627
        """Prevent instantiation."""
        raise TypeError(f"{cls.__name__} cannot be instantiated.")<|MERGE_RESOLUTION|>--- conflicted
+++ resolved
@@ -122,41 +122,25 @@
         raise TypeError(f"{cls.__name__} cannot be instantiated.")
 
 
-<<<<<<< HEAD
-class RunStatus:
-=======
 class Status:
->>>>>>> e2196627
     """Run status."""
 
     STARTING = "starting"
     RUNNING = "running"
     FINISHED = "finished"
 
-<<<<<<< HEAD
-    def __new__(cls) -> RunStatus:
-=======
     def __new__(cls) -> Status:
->>>>>>> e2196627
         """Prevent instantiation."""
         raise TypeError(f"{cls.__name__} cannot be instantiated.")
 
 
-<<<<<<< HEAD
-class RunSubStatus:
-=======
 class SubStatus:
->>>>>>> e2196627
     """Run sub-status."""
 
     COMPLETED = "completed"
     FAILED = "failed"
     STOPPED = "stopped"
 
-<<<<<<< HEAD
-    def __new__(cls) -> RunSubStatus:
-=======
     def __new__(cls) -> SubStatus:
->>>>>>> e2196627
         """Prevent instantiation."""
         raise TypeError(f"{cls.__name__} cannot be instantiated.")