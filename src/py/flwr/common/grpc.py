--- conflicted
+++ resolved
@@ -15,13 +15,8 @@
 """Utility functions for gRPC."""
 
 
-<<<<<<< HEAD
-from logging import INFO
+from logging import DEBUG
 from typing import Optional, Sequence
-=======
-from logging import DEBUG
-from typing import Optional
->>>>>>> 7c098d23
 
 import grpc
 
