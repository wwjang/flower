# Copyright 2020 Flower Labs GmbH. All Rights Reserved.
#
# Licensed under the Apache License, Version 2.0 (the "License");
# you may not use this file except in compliance with the License.
# You may obtain a copy of the License at
#
#     http://www.apache.org/licenses/LICENSE-2.0
#
# Unless required by applicable law or agreed to in writing, software
# distributed under the License is distributed on an "AS IS" BASIS,
# WITHOUT WARRANTIES OR CONDITIONS OF ANY KIND, either express or implied.
# See the License for the specific language governing permissions and
# limitations under the License.
# ==============================================================================
"""Contextmanager for a REST request-response channel to the Flower server."""


import random
import sys
import threading
from contextlib import contextmanager
from copy import copy
from logging import ERROR, INFO, WARN
from typing import Callable, Iterator, Optional, Sequence, Tuple, Type, TypeVar, Union
<<<<<<< HEAD
=======

import grpc
>>>>>>> 8c158e06
from google.protobuf.message import Message as GrpcMessage
import grpc

from flwr.client.heartbeat import start_ping_loop
from flwr.client.message_handler.message_handler import validate_out_message
from flwr.client.message_handler.task_handler import get_task_ins, validate_task_ins
from flwr.common import GRPC_MAX_MESSAGE_LENGTH
from flwr.common.constant import (
    MISSING_EXTRA_REST,
    PING_BASE_MULTIPLIER,
    PING_CALL_TIMEOUT,
    PING_DEFAULT_INTERVAL,
    PING_RANDOM_RANGE,
)
from flwr.common.logger import log
from flwr.common.message import Message, Metadata
from flwr.common.retry_invoker import RetryInvoker
from flwr.common.serde import message_from_taskins, message_to_taskres
from flwr.proto.fleet_pb2 import (  # pylint: disable=E0611
    CreateNodeRequest,
    CreateNodeResponse,
    DeleteNodeRequest,
    DeleteNodeResponse,
    GetRunRequest,
    GetRunResponse,
    PingRequest,
    PingResponse,
    PullTaskInsRequest,
    PullTaskInsResponse,
    PushTaskResRequest,
    PushTaskResResponse,
)
from flwr.proto.node_pb2 import Node  # pylint: disable=E0611
from flwr.proto.task_pb2 import TaskIns  # pylint: disable=E0611

try:
    import requests
except ModuleNotFoundError:
    sys.exit(MISSING_EXTRA_REST)


PATH_CREATE_NODE: str = "api/v0/fleet/create-node"
PATH_DELETE_NODE: str = "api/v0/fleet/delete-node"
PATH_PULL_TASK_INS: str = "api/v0/fleet/pull-task-ins"
PATH_PUSH_TASK_RES: str = "api/v0/fleet/push-task-res"
PATH_PING: str = "api/v0/fleet/ping"
PATH_GET_RUN: str = "/api/v0/fleet/get-run"

T = TypeVar("T", bound=GrpcMessage)


@contextmanager
# pylint: disable-next=too-many-statements
def http_request_response(  # pylint: disable=R0913, R0914, R0915
    server_address: str,
    insecure: bool,  # pylint: disable=unused-argument
    retry_invoker: RetryInvoker,
    max_message_length: int = GRPC_MAX_MESSAGE_LENGTH,  # pylint: disable=W0613
    root_certificates: Optional[Union[bytes, str]] = None,
    interceptors: Optional[  # pylint: disable=unused-argument
        Sequence[grpc.UnaryUnaryClientInterceptor]
    ] = None,
) -> Iterator[
    Tuple[
        Callable[[], Optional[Message]],
        Callable[[Message], None],
        Optional[Callable[[], None]],
        Optional[Callable[[], None]],
        Optional[Callable[[int], Tuple[str, str]]],
    ]
]:
    """Primitives for request/response-based interaction with a server.

    One notable difference to the grpc_connection context manager is that
    `receive` can return `None`.

    Parameters
    ----------
    server_address : str
        The IPv6 address of the server with `http://` or `https://`.
        If the Flower server runs on the same machine
        on port 8080, then `server_address` would be `"http://[::]:8080"`.
    insecure : bool
        Unused argument present for compatibilty.
    retry_invoker: RetryInvoker
        `RetryInvoker` object that will try to reconnect the client to the server
        after REST connection errors. If None, the client will only try to
        reconnect once after a failure.
    max_message_length : int
        Ignored, only present to preserve API-compatibility.
    root_certificates : Optional[Union[bytes, str]] (default: None)
        Path of the root certificate. If provided, a secure
        connection using the certificates will be established to an SSL-enabled
        Flower server. Bytes won't work for the REST API.

    Returns
    -------
    receive, send : Callable, Callable
    """
    log(
        WARN,
        """
        EXPERIMENTAL: `rest` is an experimental feature, it might change
        considerably in future versions of Flower
        """,
    )

    base_url = server_address

    # NEVER SET VERIFY TO FALSE
    # Otherwise any server can fake its identity
    # Please refer to:
    # https://requests.readthedocs.io/en/latest/user/advanced/#ssl-cert-verification
    verify: Union[bool, str] = True
    if isinstance(root_certificates, str):
        verify = root_certificates
    elif isinstance(root_certificates, bytes):
        log(
            ERROR,
            "For the REST API, the root certificates "
            "must be provided as a string path to the client.",
        )

    # Shared variables for inner functions
    metadata: Optional[Metadata] = None
    node: Optional[Node] = None
    ping_thread: Optional[threading.Thread] = None
    ping_stop_event = threading.Event()

    ###########################################################################
    # ping/create_node/delete_node/receive/send/get_run functions
    ###########################################################################

    def _request(
        req: GrpcMessage, res_type: Type[T], api_path: str, retry: bool = True
    ) -> Optional[T]:
        # Serialize the request
        req_bytes = req.SerializeToString()

        # Send the request
        def post() -> requests.Response:
            return requests.post(
                f"{base_url}/{api_path}",
                data=req_bytes,
                headers={
                    "Accept": "application/protobuf",
                    "Content-Type": "application/protobuf",
                },
                verify=verify,
                timeout=None,
            )

        if retry:
            res: requests.Response = retry_invoker.invoke(post)
        else:
            res = post()

        # Check status code and headers
        if res.status_code != 200:
            return None
        if "content-type" not in res.headers:
            log(
                WARN,
                "[Node] POST /%s: missing header `Content-Type`",
                api_path,
            )
            return None
        if res.headers["content-type"] != "application/protobuf":
            log(
                WARN,
                "[Node] POST /%s: header `Content-Type` has wrong value",
                api_path,
            )
            return None

        # Deserialize ProtoBuf from bytes
        grpc_res = res_type()
        grpc_res.ParseFromString(res.content)
        return grpc_res

    def ping() -> None:
        # Get Node
        if node is None:
            log(ERROR, "Node instance missing")
            return

        # Construct the ping request
        req = PingRequest(node=node, ping_interval=PING_DEFAULT_INTERVAL)

        # Send the request
        res = _request(req, PingResponse, PATH_PING, retry=False)
        if res is None:
            return

        # Check if success
        if not res.success:
            raise RuntimeError("Ping failed unexpectedly.")

        # Wait
        rd = random.uniform(*PING_RANDOM_RANGE)
        next_interval: float = PING_DEFAULT_INTERVAL - PING_CALL_TIMEOUT
        next_interval *= PING_BASE_MULTIPLIER + rd
        if not ping_stop_event.is_set():
            ping_stop_event.wait(next_interval)

    def create_node() -> None:
        """Set create_node."""
        req = CreateNodeRequest(ping_interval=PING_DEFAULT_INTERVAL)

        # Send the request
        res = _request(req, CreateNodeResponse, PATH_CREATE_NODE)
        if res is None:
            return

        # Remember the node and the ping-loop thread
        nonlocal node, ping_thread
        node = res.node
        ping_thread = start_ping_loop(ping, ping_stop_event)

    def delete_node() -> None:
        """Set delete_node."""
        nonlocal node
        if node is None:
            log(ERROR, "Node instance missing")
            return

        # Stop the ping-loop thread
        ping_stop_event.set()
        if ping_thread is not None:
            ping_thread.join()

        # Send DeleteNode request
        req = DeleteNodeRequest(node=node)

        # Send the request
        res = _request(req, DeleteNodeResponse, PATH_CREATE_NODE)
        if res is None:
            return

        # Cleanup
        node = None

    def receive() -> Optional[Message]:
        """Receive next task from server."""
        # Get Node
        if node is None:
            log(ERROR, "Node instance missing")
            return None

        # Request instructions (task) from server
        req = PullTaskInsRequest(node=node)

        # Send the request
        res = _request(req, PullTaskInsResponse, PATH_PULL_TASK_INS)
        if res is None:
            return None

        # Get the current TaskIns
        task_ins: Optional[TaskIns] = get_task_ins(res)

        # Discard the current TaskIns if not valid
        if task_ins is not None and not (
            task_ins.task.consumer.node_id == node.node_id
            and validate_task_ins(task_ins)
        ):
            task_ins = None

        # Return the Message if available
        nonlocal metadata
        message = None
        if task_ins is not None:
            message = message_from_taskins(task_ins)
            metadata = copy(message.metadata)
            log(INFO, "[Node] POST /%s: success", PATH_PULL_TASK_INS)
        return message

    def send(message: Message) -> None:
        """Send task result back to server."""
        # Get Node
        if node is None:
            log(ERROR, "Node instance missing")
            return

        # Get incoming message
        nonlocal metadata
        if metadata is None:
            log(ERROR, "No current message")
            return

        # Validate out message
        if not validate_out_message(message, metadata):
            log(ERROR, "Invalid out message")
            return
        metadata = None

        # Construct TaskRes
        task_res = message_to_taskres(message)

        # Serialize ProtoBuf to bytes
        req = PushTaskResRequest(task_res_list=[task_res])

        # Send the request
        res = _request(req, PushTaskResResponse, PATH_PUSH_TASK_RES)
        if res is None:
            return

        log(
            INFO,
            "[Node] POST /%s: success, created result %s",
            PATH_PUSH_TASK_RES,
            res.results,  # pylint: disable=no-member
        )

    def get_run(run_id: int) -> Tuple[str, str]:
        # Construct the request
        req = GetRunRequest(run_id=run_id)

        # Send the request
        res = _request(req, GetRunResponse, PATH_GET_RUN)
        if res is None:
            return "", ""

        return res.run.fab_id, res.run.fab_version

    try:
        # Yield methods
        yield (receive, send, create_node, delete_node, get_run)
    except Exception as exc:  # pylint: disable=broad-except
        log(ERROR, exc)<|MERGE_RESOLUTION|>--- conflicted
+++ resolved
@@ -22,13 +22,9 @@
 from copy import copy
 from logging import ERROR, INFO, WARN
 from typing import Callable, Iterator, Optional, Sequence, Tuple, Type, TypeVar, Union
-<<<<<<< HEAD
-=======
 
 import grpc
->>>>>>> 8c158e06
 from google.protobuf.message import Message as GrpcMessage
-import grpc
 
 from flwr.client.heartbeat import start_ping_loop
 from flwr.client.message_handler.message_handler import validate_out_message
