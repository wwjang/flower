# Copyright 2020 Flower Labs GmbH. All Rights Reserved.
#
# Licensed under the Apache License, Version 2.0 (the "License");
# you may not use this file except in compliance with the License.
# You may obtain a copy of the License at
#
#     http://www.apache.org/licenses/LICENSE-2.0
#
# Unless required by applicable law or agreed to in writing, software
# distributed under the License is distributed on an "AS IS" BASIS,
# WITHOUT WARRANTIES OR CONDITIONS OF ANY KIND, either express or implied.
# See the License for the specific language governing permissions and
# limitations under the License.
# ==============================================================================
"""Contextmanager for a gRPC request-response channel to the Flower server."""


from contextlib import contextmanager
from logging import DEBUG, ERROR
from pathlib import Path
from typing import Callable, Dict, Iterator, Optional, Tuple, Union, cast

from flwr.client.message_handler.task_handler import (
    configure_task_res,
    get_task_ins,
    validate_task_ins,
    validate_task_res,
)
from flwr.common import GRPC_MAX_MESSAGE_LENGTH
from flwr.common.constant import TRANSPORT_TIMEOUT_DEFAULT
from flwr.common.grpc import create_channel
from flwr.common.logger import log, warn_experimental_feature
from flwr.proto.fleet_pb2 import (
    CreateNodeRequest,
    DeleteNodeRequest,
    PullTaskInsRequest,
    PushTaskResRequest,
)
from flwr.proto.fleet_pb2_grpc import FleetStub
from flwr.proto.node_pb2 import Node
from flwr.proto.task_pb2 import TaskIns, TaskRes

KEY_NODE = "node"
KEY_TASK_INS = "current_task_ins"


def on_channel_state_change(channel_connectivity: str) -> None:
    """Log channel connectivity."""
    log(DEBUG, channel_connectivity)


@contextmanager
def grpc_request_response(
    server_address: str,
<<<<<<< HEAD
    # pylint: disable-next=unused-argument
    max_message_length: int = GRPC_MAX_MESSAGE_LENGTH,
    root_certificates: Optional[
        Union[bytes, str]
    ] = None,  # pylint: disable=unused-argument
    timeout: int = TRANSPORT_TIMEOUT_DEFAULT,
=======
    insecure: bool,
    max_message_length: int = GRPC_MAX_MESSAGE_LENGTH,  # pylint: disable=W0613
    root_certificates: Optional[Union[bytes, str]] = None,
>>>>>>> 9dd52988
) -> Iterator[
    Tuple[
        Callable[[], Optional[TaskIns]],
        Callable[[TaskRes], None],
        Optional[Callable[[], None]],
        Optional[Callable[[], None]],
    ]
]:
    """Primitives for request/response-based interaction with a server.

    One notable difference to the grpc_connection context manager is that
    `receive` can return `None`.

    Parameters
    ----------
    server_address : str
        The IPv6 address of the server with `http://` or `https://`.
        If the Flower server runs on the same machine
        on port 8080, then `server_address` would be `"http://[::]:8080"`.
    max_message_length : int
        Ignored, only present to preserve API-compatibility.
    root_certificates : Optional[Union[bytes, str]] (default: None)
        Path of the root certificate. If provided, a secure
        connection using the certificates will be established to an SSL-enabled
        Flower server. Bytes won't work for the REST API.
    timeout : int (default: 60)
        A timeout (in seconds) for making requests to the server.

    Returns
    -------
    receive : Callable
    send : Callable
    create_node : Optional[Callable]
    delete_node : Optional[Callable]
    """
    warn_experimental_feature("`grpc-rere`")

    if isinstance(root_certificates, str):
        root_certificates = Path(root_certificates).read_bytes()

    channel = create_channel(
        server_address=server_address,
        insecure=insecure,
        root_certificates=root_certificates,
        max_message_length=max_message_length,
    )
    channel.subscribe(on_channel_state_change)
    stub = FleetStub(channel)

    # Necessary state to link TaskRes to TaskIns
    state: Dict[str, Optional[TaskIns]] = {KEY_TASK_INS: None}

    # Enable create_node and delete_node to store node
    node_store: Dict[str, Optional[Node]] = {KEY_NODE: None}

    ###########################################################################
    # receive/send functions
    ###########################################################################

    def create_node() -> None:
        """Set create_node."""
        create_node_request = CreateNodeRequest()
        create_node_response = stub.CreateNode(
            request=create_node_request,
            timeout=timeout,
        )
        node_store[KEY_NODE] = create_node_response.node

    def delete_node() -> None:
        """Set delete_node."""
        # Get Node
        if node_store[KEY_NODE] is None:
            log(ERROR, "Node instance missing")
            return
        node: Node = cast(Node, node_store[KEY_NODE])

        delete_node_request = DeleteNodeRequest(node=node)
        stub.DeleteNode(request=delete_node_request, timeout=timeout)

        del node_store[KEY_NODE]

    def receive() -> Optional[TaskIns]:
        """Receive next task from server."""
        # Get Node
        if node_store[KEY_NODE] is None:
            log(ERROR, "Node instance missing")
            return None
        node: Node = cast(Node, node_store[KEY_NODE])

        # Request instructions (task) from server
        request = PullTaskInsRequest(node=node)
        response = stub.PullTaskIns(request=request, timeout=timeout)

        # Get the current TaskIns
        task_ins: Optional[TaskIns] = get_task_ins(response)

        # Discard the current TaskIns if not valid
        if task_ins is not None and not validate_task_ins(
            task_ins, discard_reconnect_ins=True
        ):
            task_ins = None

        # Remember `task_ins` until `task_res` is available
        state[KEY_TASK_INS] = task_ins

        # Return the TaskIns if available
        return task_ins

    def send(task_res: TaskRes) -> None:
        """Send task result back to server."""
        # Get Node
        if node_store[KEY_NODE] is None:
            log(ERROR, "Node instance missing")
            return
        node: Node = cast(Node, node_store[KEY_NODE])

        # Get incoming TaskIns
        if state[KEY_TASK_INS] is None:
            log(ERROR, "No current TaskIns")
            return
        task_ins: TaskIns = cast(TaskIns, state[KEY_TASK_INS])

        # Check if fields to be set are not initialized
        if not validate_task_res(task_res):
            state[KEY_TASK_INS] = None
            log(ERROR, "TaskRes has been initialized accidentally")

        # Configure TaskRes
        task_res = configure_task_res(task_res, task_ins, node)

        # Serialize ProtoBuf to bytes
        request = PushTaskResRequest(task_res_list=[task_res])
        _ = stub.PushTaskRes(request=request, timeout=timeout)

        state[KEY_TASK_INS] = None

    try:
        # Yield methods
        yield (receive, send, create_node, delete_node)
    except Exception as exc:  # pylint: disable=broad-except
        log(ERROR, exc)<|MERGE_RESOLUTION|>--- conflicted
+++ resolved
@@ -52,18 +52,10 @@
 @contextmanager
 def grpc_request_response(
     server_address: str,
-<<<<<<< HEAD
-    # pylint: disable-next=unused-argument
-    max_message_length: int = GRPC_MAX_MESSAGE_LENGTH,
-    root_certificates: Optional[
-        Union[bytes, str]
-    ] = None,  # pylint: disable=unused-argument
-    timeout: int = TRANSPORT_TIMEOUT_DEFAULT,
-=======
     insecure: bool,
     max_message_length: int = GRPC_MAX_MESSAGE_LENGTH,  # pylint: disable=W0613
     root_certificates: Optional[Union[bytes, str]] = None,
->>>>>>> 9dd52988
+    timeout: int = TRANSPORT_TIMEOUT_DEFAULT,
 ) -> Iterator[
     Tuple[
         Callable[[], Optional[TaskIns]],
