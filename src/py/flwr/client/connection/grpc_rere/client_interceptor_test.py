# Copyright 2024 Flower Labs GmbH. All Rights Reserved.
#
# Licensed under the Apache License, Version 2.0 (the "License");
# you may not use this file except in compliance with the License.
# You may obtain a copy of the License at
#
#     http://www.apache.org/licenses/LICENSE-2.0
#
# Unless required by applicable law or agreed to in writing, software
# distributed under the License is distributed on an "AS IS" BASIS,
# WITHOUT WARRANTIES OR CONDITIONS OF ANY KIND, either express or implied.
# See the License for the specific language governing permissions and
# limitations under the License.
# ==============================================================================
"""Flower client interceptor tests."""


import base64
import threading
import unittest
from collections.abc import Sequence
from concurrent import futures
<<<<<<< HEAD
from typing import Optional, Sequence, Tuple, Union
=======
from logging import DEBUG, INFO, WARN
from typing import Optional, Union
>>>>>>> c490be25

import grpc

from flwr.common import GRPC_MAX_MESSAGE_LENGTH, serde
from flwr.common.message import Message, Metadata
from flwr.common.record import RecordSet
from flwr.common.retry_invoker import RetryInvoker, exponential
from flwr.common.secure_aggregation.crypto.symmetric_encryption import (
    compute_hmac,
    generate_key_pairs,
    generate_shared_key,
    public_key_to_bytes,
)
from flwr.proto.fleet_pb2 import (  # pylint: disable=E0611
    CreateNodeRequest,
    CreateNodeResponse,
    DeleteNodeRequest,
    DeleteNodeResponse,
    PullTaskInsRequest,
    PullTaskInsResponse,
    PushTaskResRequest,
    PushTaskResResponse,
)
from flwr.proto.node_pb2 import Node  # pylint: disable=E0611
from flwr.proto.run_pb2 import GetRunRequest, GetRunResponse  # pylint: disable=E0611
from flwr.proto.task_pb2 import Task, TaskIns  # pylint: disable=E0611

from .client_interceptor import _AUTH_TOKEN_HEADER, _PUBLIC_KEY_HEADER, Request
from .grpc_rere_connection import GrpcRereConnection


class _MockServicer:
    """Mock Servicer for Flower clients."""

    def __init__(self) -> None:
        """Initialize mock servicer."""
        self._lock = threading.Lock()
        self._received_client_metadata: Optional[
            Sequence[tuple[str, Union[str, bytes]]]
        ] = None
        self.server_private_key, self.server_public_key = generate_key_pairs()
        self._received_message_bytes: bytes = b""

    def unary_unary(
        self, request: Request, context: grpc.ServicerContext
    ) -> Union[
        CreateNodeResponse, DeleteNodeResponse, PushTaskResResponse, PullTaskInsResponse
    ]:
        """Handle unary call."""
        with self._lock:
            self._received_client_metadata = context.invocation_metadata()
            self._received_message_bytes = request.SerializeToString(deterministic=True)

            if isinstance(request, CreateNodeRequest):
                context.send_initial_metadata(
                    (
                        (
                            _PUBLIC_KEY_HEADER,
                            base64.urlsafe_b64encode(
                                public_key_to_bytes(self.server_public_key)
                            ),
                        ),
                    )
                )
                return CreateNodeResponse(node=Node(node_id=123))
            if isinstance(request, DeleteNodeRequest):
                return DeleteNodeResponse()
            if isinstance(request, PushTaskResRequest):
                return PushTaskResResponse()

            return PullTaskInsResponse(
                task_ins_list=[
                    TaskIns(
                        task=Task(
                            consumer=Node(node_id=123),
                            recordset=serde.recordset_to_proto(RecordSet()),
                        )
                    )
                ]
            )

    def received_client_metadata(
        self,
    ) -> Optional[Sequence[tuple[str, Union[str, bytes]]]]:
        """Return received client metadata."""
        with self._lock:
            return self._received_client_metadata

    def received_message_bytes(self) -> bytes:
        """Return received message bytes."""
        with self._lock:
            return self._received_message_bytes


def _add_generic_handler(servicer: _MockServicer, server: grpc.Server) -> None:
    rpc_method_handlers = {
        "CreateNode": grpc.unary_unary_rpc_method_handler(
            servicer.unary_unary,
            request_deserializer=CreateNodeRequest.FromString,
            response_serializer=CreateNodeResponse.SerializeToString,
        ),
        "DeleteNode": grpc.unary_unary_rpc_method_handler(
            servicer.unary_unary,
            request_deserializer=DeleteNodeRequest.FromString,
            response_serializer=DeleteNodeResponse.SerializeToString,
        ),
        "PullTaskIns": grpc.unary_unary_rpc_method_handler(
            servicer.unary_unary,
            request_deserializer=PullTaskInsRequest.FromString,
            response_serializer=PullTaskInsResponse.SerializeToString,
        ),
        "PushTaskRes": grpc.unary_unary_rpc_method_handler(
            servicer.unary_unary,
            request_deserializer=PushTaskResRequest.FromString,
            response_serializer=PushTaskResResponse.SerializeToString,
        ),
        "GetRun": grpc.unary_unary_rpc_method_handler(
            servicer.unary_unary,
            request_deserializer=GetRunRequest.FromString,
            response_serializer=GetRunResponse.SerializeToString,
        ),
    }
    generic_handler = grpc.method_handlers_generic_handler(
        "flwr.proto.Fleet", rpc_method_handlers
    )
    server.add_generic_rpc_handlers((generic_handler,))


def _get_value_from_tuples(
    key_string: str, tuples: Sequence[tuple[str, Union[str, bytes]]]
) -> bytes:
    value = next((value for key, value in tuples if key == key_string), "")
    if isinstance(value, str):
        return value.encode()

    return value


def _init_retry_invoker() -> RetryInvoker:
    return RetryInvoker(
        wait_gen_factory=exponential,
        recoverable_exceptions=grpc.RpcError,
        max_tries=1,
        max_time=None,
    )


class TestAuthenticateClientInterceptor(unittest.TestCase):
    """Test for client interceptor client authentication."""

    def setUp(self) -> None:
        """Initialize mock server and client."""
        self._server = grpc.server(
            futures.ThreadPoolExecutor(max_workers=10),
            options=(("grpc.so_reuseport", int(False)),),
        )
        self._servicer = _MockServicer()
        _add_generic_handler(self._servicer, self._server)
        port = self._server.add_insecure_port("[::]:0")
        self._server.start()
        self._client_private_key, self._client_public_key = generate_key_pairs()

        self._connection = GrpcRereConnection
        self._address = f"localhost:{port}"

    def test_client_auth_create_node(self) -> None:
        """Test client authentication during create node."""
        # Prepare
        retry_invoker = _init_retry_invoker()

        # Execute
        with self._connection(
            self._address,
            True,
            retry_invoker,
            GRPC_MAX_MESSAGE_LENGTH,
            None,
            (self._client_private_key, self._client_public_key),
        ) as conn:
            conn.create_node()

            received_metadata = self._servicer.received_client_metadata()
            assert received_metadata is not None

            actual_public_key = _get_value_from_tuples(
                _PUBLIC_KEY_HEADER, received_metadata
            )

            expected_public_key = base64.urlsafe_b64encode(
                public_key_to_bytes(self._client_public_key)
            )

            # Assert
            assert actual_public_key == expected_public_key

    def test_client_auth_delete_node(self) -> None:
        """Test client authentication during delete node."""
        # Prepare
        retry_invoker = _init_retry_invoker()

        # Execute
        with self._connection(
            self._address,
            True,
            retry_invoker,
            GRPC_MAX_MESSAGE_LENGTH,
            None,
            (self._client_private_key, self._client_public_key),
        ) as conn:
            conn.create_node()
            conn.delete_node()

            received_metadata = self._servicer.received_client_metadata()
            assert received_metadata is not None

            shared_secret = generate_shared_key(
                self._servicer.server_private_key, self._client_public_key
            )
            expected_hmac = base64.urlsafe_b64encode(
                compute_hmac(shared_secret, self._servicer.received_message_bytes())
            )
            actual_public_key = _get_value_from_tuples(
                _PUBLIC_KEY_HEADER, received_metadata
            )
            actual_hmac = _get_value_from_tuples(_AUTH_TOKEN_HEADER, received_metadata)
            expected_public_key = base64.urlsafe_b64encode(
                public_key_to_bytes(self._client_public_key)
            )

            # Assert
            assert actual_public_key == expected_public_key
            assert actual_hmac == expected_hmac

    def test_client_auth_receive(self) -> None:
        """Test client authentication during receive node."""
        # Prepare
        retry_invoker = _init_retry_invoker()

        # Execute
        with self._connection(
            self._address,
            True,
            retry_invoker,
            GRPC_MAX_MESSAGE_LENGTH,
            None,
            (self._client_private_key, self._client_public_key),
        ) as conn:
            conn.create_node()
            conn.receive()

            received_metadata = self._servicer.received_client_metadata()
            assert received_metadata is not None

            shared_secret = generate_shared_key(
                self._servicer.server_private_key, self._client_public_key
            )
            expected_hmac = base64.urlsafe_b64encode(
                compute_hmac(shared_secret, self._servicer.received_message_bytes())
            )
            actual_public_key = _get_value_from_tuples(
                _PUBLIC_KEY_HEADER, received_metadata
            )
            actual_hmac = _get_value_from_tuples(_AUTH_TOKEN_HEADER, received_metadata)
            expected_public_key = base64.urlsafe_b64encode(
                public_key_to_bytes(self._client_public_key)
            )

            # Assert
            assert actual_public_key == expected_public_key
            assert actual_hmac == expected_hmac

    def test_client_auth_send(self) -> None:
        """Test client authentication during send node."""
        # Prepare
        retry_invoker = _init_retry_invoker()
        message = Message(Metadata(0, "", 123, 0, "", "", 0, ""), RecordSet())

        # Execute
        with self._connection(
            self._address,
            True,
            retry_invoker,
            GRPC_MAX_MESSAGE_LENGTH,
            None,
            (self._client_private_key, self._client_public_key),
        ) as conn:
            conn.create_node()
            conn.receive()
            conn.send(message)

            received_metadata = self._servicer.received_client_metadata()
            assert received_metadata is not None

            shared_secret = generate_shared_key(
                self._servicer.server_private_key, self._client_public_key
            )
            expected_hmac = base64.urlsafe_b64encode(
                compute_hmac(shared_secret, self._servicer.received_message_bytes())
            )
            actual_public_key = _get_value_from_tuples(
                _PUBLIC_KEY_HEADER, received_metadata
            )
            actual_hmac = _get_value_from_tuples(_AUTH_TOKEN_HEADER, received_metadata)
            expected_public_key = base64.urlsafe_b64encode(
                public_key_to_bytes(self._client_public_key)
            )

            # Assert
            assert actual_public_key == expected_public_key
            assert actual_hmac == expected_hmac

    def test_client_auth_get_run(self) -> None:
        """Test client authentication during send node."""
        # Prepare
        retry_invoker = _init_retry_invoker()

        # Execute
        with self._connection(
            self._address,
            True,
            retry_invoker,
            GRPC_MAX_MESSAGE_LENGTH,
            None,
            (self._client_private_key, self._client_public_key),
        ) as conn:
            conn.create_node()
            conn.get_run(0)

            received_metadata = self._servicer.received_client_metadata()
            assert received_metadata is not None

            shared_secret = generate_shared_key(
                self._servicer.server_private_key, self._client_public_key
            )
            expected_hmac = base64.urlsafe_b64encode(
                compute_hmac(shared_secret, self._servicer.received_message_bytes())
            )
            actual_public_key = _get_value_from_tuples(
                _PUBLIC_KEY_HEADER, received_metadata
            )
            actual_hmac = _get_value_from_tuples(_AUTH_TOKEN_HEADER, received_metadata)
            expected_public_key = base64.urlsafe_b64encode(
                public_key_to_bytes(self._client_public_key)
            )

            # Assert
            assert actual_public_key == expected_public_key
            assert actual_hmac == expected_hmac

    def test_without_servicer(self) -> None:
        """Test client authentication without servicer."""
        # Prepare
        self._server.stop(grace=None)
        retry_invoker = _init_retry_invoker()

        # Execute and Assert
        with self._connection(
            self._address,
            True,
            retry_invoker,
            GRPC_MAX_MESSAGE_LENGTH,
            None,
            (self._client_private_key, self._client_public_key),
        ) as conn:
            with self.assertRaises(grpc.RpcError):
                conn.create_node()

            assert self._servicer.received_client_metadata() is None


if __name__ == "__main__":
    unittest.main(verbosity=2)<|MERGE_RESOLUTION|>--- conflicted
+++ resolved
@@ -20,12 +20,8 @@
 import unittest
 from collections.abc import Sequence
 from concurrent import futures
-<<<<<<< HEAD
-from typing import Optional, Sequence, Tuple, Union
-=======
 from logging import DEBUG, INFO, WARN
 from typing import Optional, Union
->>>>>>> c490be25
 
 import grpc
 
