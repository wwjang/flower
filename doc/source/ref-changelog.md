--- conflicted
+++ resolved
@@ -6,11 +6,7 @@
 
 ### Incompatible changes
 
-<<<<<<< HEAD
-- **Remove support for Python 3.7** ([#2279](https://github.com/adap/flower/pull/2279))
-=======
-- **Remove support for Python 3.7** ([#2280](https://github.com/adap/flower/pull/2280))
->>>>>>> 646ca874
+- **Remove support for Python 3.7** ([#2280](https://github.com/adap/flower/pull/2280), [#2279](https://github.com/adap/flower/pull/2279))
 
   Python 3.7 support was deprecated in Flower 1.5, and this release removes support. Flower now requires Python 3.8.
 
