--- conflicted
+++ resolved
@@ -76,15 +76,6 @@
               print("build-args<<EOF", file=fh)
               print(build_args, file=fh)
               print("EOF", file=fh)
-<<<<<<< HEAD
-
-      - name: Set up QEMU
-        if: matrix.platform.qemu != ''
-        uses: docker/setup-qemu-action@68827325e0b33c7199eb31dd4e31fbe9023e06e3 # v3.0.0
-        with:
-          platforms: ${{ matrix.platform.qemu }}
-=======
->>>>>>> 52cb13b3
 
       - name: Extract metadata (tags, labels) for Docker
         id: meta
@@ -105,11 +96,7 @@
         uses: Wandalen/wretry.action@6feedb7dedadeb826de0f45ff482b53b379a7844 # v3.5.0
         id: build
         with:
-<<<<<<< HEAD
-          action: docker/build-push-action@2cdde995de11925a030ce8070c3d77a52ffcf1c0 # v5.3.0
-=======
           action: docker/build-push-action@5cd11c3a4ced054e52742c5fd54dca954e0edd85 # v6.7.0
->>>>>>> 52cb13b3
           attempt_limit: 60 # 60 attempts * (9 secs delay + 1 sec retry) = ~10 mins
           attempt_delay: 9000 # 9 secs
           with: |
