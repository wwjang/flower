--- conflicted
+++ resolved
@@ -51,12 +51,8 @@
 
   frameworks:
     runs-on: ubuntu-22.04
-<<<<<<< HEAD
     timeout-minutes: 15
-=======
-    timeout-minutes: 10
     needs: wheel
->>>>>>> 4f3bb4fc
     # Using approach described here:
     # https://docs.github.com/en/actions/using-jobs/using-a-matrix-for-your-jobs
     strategy:
