#!/bin/bash
set -e

case "$1" in
  bare-https)
    ./generate.sh
    server_arg="--certificates certificates/ca.crt certificates/server.pem certificates/server.key"
    client_arg="--root-certificates certificates/ca.crt"
    ;;
  *)
    server_arg="--insecure"
    client_arg="--insecure"
    ;;
esac

case "$2" in
  rest)
    rest_arg="--rest"
    server_address="http://localhost:9093"
    db_arg="--database :flwr-in-memory-state:"
    server_auth=""
    client_auth_1=""
    client_auth_2=""
    ;;
  sqlite)
    rest_arg=""
    server_address="127.0.0.1:9092"
    db_arg="--database $(date +%s).db"
    server_auth=""
    client_auth_1=""
    client_auth_2=""
    ;;
  client-auth)
<<<<<<< HEAD
    ./../client-auth/generate.sh
    rest_arg=""
    server_address="127.0.0.1:9092"
    db_arg="--database :flwr-in-memory-state:"
    server_arg="--certificates ../client-auth/certificates/ca.crt ../client-auth/certificates/server.pem ../client-auth/certificates/server.key"
    client_arg="--root-certificates ../client-auth/certificates/ca.crt"
    server_auth="--require-client-authentication ../client-auth/keys/client_public_keys.csv ../client-auth/keys/server_credentials.pub ../client-auth/keys/server_credentials"
    client_auth_1="--authentication-keys ../client-auth/keys/client_credentials_1.pub ../client-auth/keys/client_credentials_1"
    client_auth_2="--authentication-keys ../client-auth/keys/client_credentials_2.pub ../client-auth/keys/client_credentials_2"
=======
    ./generate.sh
    rest_arg=""
    server_address="127.0.0.1:9092"
    db_arg="--database :flwr-in-memory-state:"
    server_arg="--certificates certificates/ca.crt certificates/server.pem certificates/server.key"
    client_arg="--root-certificates certificates/ca.crt"
    server_auth="--require-client-authentication keys/client_public_keys.csv keys/server_credentials.pub keys/server_credentials"
    client_auth_1="--authentication-keys keys/client_credentials_1.pub keys/client_credentials_1"
    client_auth_2="--authentication-keys keys/client_credentials_2.pub keys/client_credentials_2"
>>>>>>> 8c158e06
    ;;
  *)
    rest_arg=""
    server_address="127.0.0.1:9092"
    db_arg="--database :flwr-in-memory-state:"
    server_auth=""
    client_auth_1=""
    client_auth_2=""
    ;;
esac

timeout 2m flower-superlink $server_arg $db_arg $rest_arg $server_auth &
sl_pid=$!
sleep 3

timeout 2m flower-client-app client:app $client_arg $rest_arg --server $server_address $client_auth_1 &
cl1_pid=$!
sleep 3

timeout 2m flower-client-app client:app $client_arg $rest_arg --server $server_address $client_auth_2 &
cl2_pid=$!
sleep 3

case "$2" in
  client-auth)
    timeout 2m python driver_secure.py &
    pid=$!
    ;;
  *)
    timeout 2m python driver.py &
    pid=$!
    ;;
esac

wait $pid
res=$?

if [[ "$res" = "0" ]];
  then echo "Training worked correctly"; kill $cl1_pid; kill $cl2_pid; kill $sl_pid;
  else echo "Training had an issue" && exit 1;
fi
<|MERGE_RESOLUTION|>--- conflicted
+++ resolved
@@ -31,17 +31,6 @@
     client_auth_2=""
     ;;
   client-auth)
-<<<<<<< HEAD
-    ./../client-auth/generate.sh
-    rest_arg=""
-    server_address="127.0.0.1:9092"
-    db_arg="--database :flwr-in-memory-state:"
-    server_arg="--certificates ../client-auth/certificates/ca.crt ../client-auth/certificates/server.pem ../client-auth/certificates/server.key"
-    client_arg="--root-certificates ../client-auth/certificates/ca.crt"
-    server_auth="--require-client-authentication ../client-auth/keys/client_public_keys.csv ../client-auth/keys/server_credentials.pub ../client-auth/keys/server_credentials"
-    client_auth_1="--authentication-keys ../client-auth/keys/client_credentials_1.pub ../client-auth/keys/client_credentials_1"
-    client_auth_2="--authentication-keys ../client-auth/keys/client_credentials_2.pub ../client-auth/keys/client_credentials_2"
-=======
     ./generate.sh
     rest_arg=""
     server_address="127.0.0.1:9092"
@@ -51,7 +40,6 @@
     server_auth="--require-client-authentication keys/client_public_keys.csv keys/server_credentials.pub keys/server_credentials"
     client_auth_1="--authentication-keys keys/client_credentials_1.pub keys/client_credentials_1"
     client_auth_2="--authentication-keys keys/client_credentials_2.pub keys/client_credentials_2"
->>>>>>> 8c158e06
     ;;
   *)
     rest_arg=""
@@ -75,16 +63,8 @@
 cl2_pid=$!
 sleep 3
 
-case "$2" in
-  client-auth)
-    timeout 2m python driver_secure.py &
-    pid=$!
-    ;;
-  *)
-    timeout 2m python driver.py &
-    pid=$!
-    ;;
-esac
+timeout 2m python driver.py &
+pid=$!
 
 wait $pid
 res=$?
