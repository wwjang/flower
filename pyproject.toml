--- conflicted
+++ resolved
@@ -109,16 +109,10 @@
 jupyterlab = "==4.0.12"
 rope = "==1.11.0"
 semver = "==3.0.2"
-<<<<<<< HEAD
 sphinx = "==7.2.6"
-sphinx-intl = "==2.1.0"
-myst-parser = "==2.0.0"
-=======
-sphinx = "==6.2.1"
 sphinx-intl = "==2.2.0"
 sphinx-click = "==5.1.0"
-myst-parser = "==1.0.0"
->>>>>>> 541064b7
+myst-parser = "==2.0.0"
 sphinx-design = "==0.5.0"
 sphinx-copybutton = "==0.5.2"
 sphinxcontrib-mermaid = "==0.9.2"
@@ -133,12 +127,8 @@
 mdformat-gfm = "==0.3.6"
 mdformat-frontmatter = "==2.0.1"
 mdformat-beautysh = "==0.1.1"
-<<<<<<< HEAD
-twine = "==4.0.2"
-=======
 mdformat-myst = "==0.1.5"
 twine = "==5.1.1"
->>>>>>> 541064b7
 pyroma = "==4.2"
 check-wheel-contents = "==0.4.0"
 GitPython = "==3.1.32"
