--- conflicted
+++ resolved
@@ -11,10 +11,5 @@
 [tool.poetry.dependencies]
 python = ">=3.8,<3.11"
 flwr = ">=1.0,<2.0"
-<<<<<<< HEAD
 mxnet = "1.6.0"
-=======
-# flwr = { path = "../../", develop = true }  # Development
-mxnet = "1.6.0"
-numpy = "1.23.1"
->>>>>>> b5f0fc5a
+numpy = "1.23.1"