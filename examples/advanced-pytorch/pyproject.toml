[build-system]
requires = ["hatchling"]
build-backend = "hatchling.build"

<<<<<<< HEAD
[tool.poetry]
name = "advanced-pytorch"
version = "0.1.0"
description = "Advanced Flower/PyTorch Example"
authors = [
  "The Flower Authors <hello@flower.ai>",
  "Kaushik Amar Das <kaushik.das@iiitg.ac.in>",
=======
[project]
name = "pytorch-example"
version = "1.0.0"
description = "Federated Learning with PyTorch and Flower (Advanced Example)"
license = "Apache-2.0"
dependencies = [
    "flwr[simulation]>=1.11.0",
    "flwr-datasets[vision]>=0.3.0",
    "torch==2.2.1",
    "torchvision==0.17.1",
    "wandb==0.17.8",
>>>>>>> b6babe95
]

[tool.hatch.build.targets.wheel]
packages = ["."]

[tool.flwr.app]
publisher = "flwrlabs"

[tool.flwr.app.components]
serverapp = "pytorch_example.server_app:app"
clientapp = "pytorch_example.client_app:app"

[tool.flwr.app.config]
num-server-rounds = 10
fraction-fit = 0.25
fraction-evaluate = 0.5
local-epochs = 1
server-device = "cpu"
use-wandb = true

[tool.flwr.federations]
default = "local-sim"

[tool.flwr.federations.local-sim]
options.num-supernodes = 50
options.backend.client-resources.num-cpus = 2 # each ClientApp assumes to use 2CPUs
options.backend.client-resources.num-gpus = 0.0 # ratio of VRAM a ClientApp has access to
[tool.flwr.federations.local-sim-gpu]
options.num-supernodes = 50
options.backend.client-resources.num-cpus = 2
options.backend.client-resources.num-gpus = 0.25<|MERGE_RESOLUTION|>--- conflicted
+++ resolved
@@ -2,15 +2,6 @@
 requires = ["hatchling"]
 build-backend = "hatchling.build"
 
-<<<<<<< HEAD
-[tool.poetry]
-name = "advanced-pytorch"
-version = "0.1.0"
-description = "Advanced Flower/PyTorch Example"
-authors = [
-  "The Flower Authors <hello@flower.ai>",
-  "Kaushik Amar Das <kaushik.das@iiitg.ac.in>",
-=======
 [project]
 name = "pytorch-example"
 version = "1.0.0"
@@ -22,7 +13,6 @@
     "torch==2.2.1",
     "torchvision==0.17.1",
     "wandb==0.17.8",
->>>>>>> b6babe95
 ]
 
 [tool.hatch.build.targets.wheel]
